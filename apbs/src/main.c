--- conflicted
+++ resolved
@@ -515,62 +515,32 @@
 
                 break;
 
-<<<<<<< HEAD
-                /* **** Do the SOR calculation **** */
-            case NCT_AUTO:
-
-            	for (k=0; k<nosh->nelec; k++) {
-					if (nosh->elec2calc[k] >= i) {
-						break;
-					}
-				}
-				if (Vstring_strcasecmp(nosh->elecname[k], "") == 0) {
-					Vnm_tprint( 1, "CALCULATION #%d: SOR\n", i+1);
-				} else {
-					Vnm_tprint( 1, "CALCULATION #%d (%s): SOR\n",
-								i+1, nosh->elecname[k]);
-				}
-				/* Useful local variables */
-				sorparm = nosh->calc[i]->sorparm;
-				pbeparm = nosh->calc[i]->pbeparm;
-
-				Vnm_tprint(1, "    Setting up the problem...\n");
-
-				if(!initSOR(i, nosh, sorparm, pbeparm, realCenter, pbe, alist, dielXMap, dielYMap, dielZMap, kappaMap,
-						chargeMap, pmgp, pmg, potMap)){
-					Vnm_tprint(2,"Error setting up SOR calculation!\n");
-					VJMPERR1(0);
-				}
-
-=======
                 /* ***** Do SOR calculation ***** */
             case NCT_AUTO:
 
             	for (k=0; k<nosh->nelec; k++) {
-					if (nosh->elec2calc[k] >= i) break;
-				}
-
-				if (Vstring_strcasecmp(nosh->elecname[i+1], "") == 0) {
-					Vnm_tprint( 1, "CALCULATION #%d: SOR\n", i+1);
-				}
-				else {
-					Vnm_tprint( 1, "CALCULATION #%d (%s): SOR\n", i+1, nosh->elecname[k+1]);
-				}
-
-				/* useful local variables */
-				sorparm = nosh->calc[i]->sorparm;
-				pbeparm = nosh->calc[i]->pbeparm;
-
-				Vnm_tprint(1, "    Setting up problem...\n");
-
-				if(initSOR(i, nosh, sorparm, pbeparm, realCenter, *pbe, alist, dielXMap, dielYMap, dielZMap, kappaMap,
-						chargeMap, pmgp, pmg, potMap)){
-					Vnm_print(2,"Error setting the SOR calculation!\n");
-					VJMPERR1(0);
-				}
-
-
->>>>>>> 57aae125
+			if (nosh->elec2calc[k] >= i) break;
+		}
+
+		if (Vstring_strcasecmp(nosh->elecname[i+1], "") == 0) {
+			Vnm_tprint( 1, "CALCULATION #%d: SOR\n", i+1);
+		}
+		else {
+			Vnm_tprint( 1, "CALCULATION #%d (%s): SOR\n", i+1, nosh->elecname[k+1]);
+		}
+
+		/* useful local variables */
+		sorparm = nosh->calc[i]->sorparm;
+		pbeparm = nosh->calc[i]->pbeparm;
+
+		Vnm_tprint(1, "    Setting up problem...\n");
+
+		if(initSOR(i, nosh, sorparm, pbeparm, realCenter, *pbe, alist, dielXMap, dielYMap, dielZMap, kappaMap,
+				chargeMap, pmgp, pmg, potMap)){
+			Vnm_print(2,"Error setting the SOR calculation!\n");
+			VJMPERR1(0);
+		}
+
             	break;
 
                 /* ***** Do FEM calculation ***** */
