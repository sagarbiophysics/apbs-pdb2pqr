/**
 *  @ingroup PMGC
 *  @author  Tucker Beck [fortran ->c translation], Michael Holst [original]
 *  @brief
 *  @version $Id:
 *
 *  @attention
 *  @verbatim
 *
 * APBS -- Adaptive Poisson-Boltzmann Solver
 *
 * Nathan A. Baker (nathan.baker@pnl.gov)
 * Pacific Northwest National Laboratory
 *
 * Additional contributing authors listed in the code documentation.
 *
 * Copyright (c) 2010-2014 Battelle Memorial Institute. Developed at the Pacific Northwest National Laboratory, operated by Battelle Memorial Institute, Pacific Northwest Division for the U.S. Department Energy.  Portions Copyright (c) 2002-2010, Washington University in St. Louis.  Portions Copyright (c) 2002-2010, Nathan A. Baker.  Portions Copyright (c) 1999-2002, The Regents of the University of California. Portions Copyright (c) 1995, Michael Holst.
 * All rights reserved.
 *
 *
 * Redistribution and use in source and binary forms, with or without
 * modification, are permitted provided that the following conditions are met:
 *
 * -  Redistributions of source code must retain the above copyright notice, this
 * list of conditions and the following disclaimer.
 *
 * - Redistributions in binary form must reproduce the above copyright notice,
 * this list of conditions and the following disclaimer in the documentation
 * and/or other materials provided with the distribution.
 *
 * - Neither the name of Washington University in St. Louis nor the names of its
 * contributors may be used to endorse or promote products derived from this
 * software without specific prior written permission.
 *
 * THIS SOFTWARE IS PROVIDED BY THE COPYRIGHT HOLDERS AND CONTRIBUTORS
 * "AS IS" AND ANY EXPRESS OR IMPLIED WARRANTIES, INCLUDING, BUT NOT
 * LIMITED TO, THE IMPLIED WARRANTIES OF MERCHANTABILITY AND FITNESS FOR
 * A PARTICULAR PURPOSE ARE DISCLAIMED. IN NO EVENT SHALL THE COPYRIGHT OWNER OR
 * CONTRIBUTORS BE LIABLE FOR ANY DIRECT, INDIRECT, INCIDENTAL, SPECIAL,
 * EXEMPLARY, OR CONSEQUENTIAL DAMAGES (INCLUDING, BUT NOT LIMITED TO,
 * PROCUREMENT OF SUBSTITUTE GOODS OR SERVICES; LOSS OF USE, DATA, OR
 * PROFITS; OR BUSINESS INTERRUPTION) HOWEVER CAUSED AND ON ANY THEORY OF
 * LIABILITY, WHETHER IN CONTRACT, STRICT LIABILITY, OR TORT (INCLUDING
 * NEGLIGENCE OR OTHERWISE) ARISING IN ANY WAY OUT OF THE USE OF THIS
 * SOFTWARE, EVEN IF ADVISED OF THE POSSIBILITY OF SUCH DAMAGE.
 *
 * @endverbatim
 */

#include "gsd.hu"
#include<stdio.h>
#include<stdlib.h>
#include<string.h>
#include<math.h>
#include<time.h>

#define HANDLE_ERROR(x){									\
	cudaError_t _err = x;									\
	if(_err != cudaSuccess){								\
		printf("  (%s:%d)Cuda error: %s\n", __FILE__, __LINE__, cudaGetErrorString(_err));	\
		exit(-1);											\
	}														\
}

__global__ void cuTest(float *x, float *x2, float *fc, float *cc, float *oC, float *uC, float *oE, float *oN, int N, int dx, int dy, int dz){

	int ind = blockDim.x*blockIdx.x + threadIdx.x;
	
	int lb = (dx*dy) + dx + 1;
	int ub = (dz-2)*(dx*dy)+(dy-2)*dx+(dx-2);
	
	if(ind >= lb && ind <= ub && oC[ind] != 0){
		x2[ind] = ( (fc[ind] 
			+ oN[ind]	* x[ind+dx] 
			+ oN[ind-dx]	* x[ind-dx] 
			+ oE[ind]	* x[ind+1] 
			+ oE[ind-1]	* x[ind-1]
			+ uC[ind]	* x[ind+dx*dy] 
			+ uC[ind-dx*dy]	* x[ind-dx*dy] ) 
			/ oC[ind] ) 
			+ cc[ind];
	}
}

VPUBLIC void Vgsrb(int *nx, int *ny, int *nz,
        int *ipc, double *rpc,
        double *ac, double *cc, double *fc,
        double *x, double *w1, double *w2, double *r,
        int *itmax, int *iters,
        double *errtol, double *omega,
        int *iresid, int *iadjoint, int *gpu) {

    int numdia; /// @todo: doc

    MAT2(ac, *nx * *ny * *nz, 1);

    // Do in one step ***
    numdia = VAT(ipc, 11);
    if (numdia == 7) {
       if(*gpu == 0){
			Vgsrb7x(nx, ny, nz,
					ipc, rpc,
					RAT2(ac, 1,1), cc, fc,
					RAT2(ac, 1,2), RAT2(ac, 1,3), RAT2(ac, 1,4),
					x, w1, w2, r,
					itmax, iters, errtol, omega, iresid, iadjoint);
       }
       else
       {
    		Vgsrb7xGpu(nx, ny, nz,
				ipc, rpc,
				RAT2(ac, 1,1), cc, fc,
				RAT2(ac, 1,2), RAT2(ac, 1,3), RAT2(ac, 1,4),
				x, w1, w2, r,
				itmax, iters, errtol, omega, iresid, iadjoint);
       }
    } else if (numdia == 27) {
        Vgsrb27x(nx, ny, nz,
                 ipc, rpc,
                 RAT2(ac, 1, 1), cc, fc,
                 RAT2(ac, 1, 2), RAT2(ac, 1, 3), RAT2(ac, 1, 4),
                 RAT2(ac, 1, 5), RAT2(ac, 1, 6),
                 RAT2(ac, 1, 7), RAT2(ac, 1, 8), RAT2(ac, 1, 9), RAT2(ac, 1,10),
                 RAT2(ac, 1,11), RAT2(ac, 1,12), RAT2(ac, 1,13), RAT2(ac, 1,14),
                 x, w1, w2, r,
                 itmax, iters, errtol, omega, iresid, iadjoint);
    } else {
        Vnm_print(2, "GSRB: invalid stencil type given...\n");
    }
}

VPUBLIC void Vgsrb7xGpu(int *nx,int *ny,int *nz,
        int *ipc, double *rpc,
        double *oC, double *cc, double *fc,
        double *oE, double *oN, double *uC,
        double *x, double *w1, double *w2, double *r,
        int *itmax, int *iters,
        double *errtol, double *omega,
        int *iresid, int *iadjoint){
	
	int i, j, k;
	int sz = *nx * *ny * *nz; 					//<--- grid dimensions
	int threads = 384;							//<--- number of cuda threads per block (max 512) 
	int blocks = (int)ceil(sz/(float)threads); 	//<--- number of block of size threads needed to cover sz grid points

	//this macro creates variable dx_<arr>, dy_<arr>, and dz_<arr> with values nx, ny, and nz respectively
	MAT3(cc, *nx, *ny, *nz);
	MAT3(fc, *nx, *ny, *nz);
	MAT3( x, *nx, *ny, *nz);
	MAT3(w1, *nx, *ny, *nz);
	MAT3(w2, *nx, *ny, *nz);
	MAT3( r, *nx, *ny, *nz);

	MAT3(oE, *nx, *ny, *nz);
	MAT3(oN, *nx, *ny, *nz);
	MAT3(uC, *nx, *ny, *nz);
	MAT3(oC, *nx, *ny, *nz);

	//intialize cuda arrays and allocate the device memory
	float *d_x;  HANDLE_ERROR(cudaMalloc((void**)&d_x,  sizeof(float) * sz));
	float *d_x2; HANDLE_ERROR(cudaMalloc((void**)&d_x2, sizeof(float) * sz));
	float *d_cc; HANDLE_ERROR(cudaMalloc((void**)&d_cc, sizeof(float) * sz));
	float *d_fc; HANDLE_ERROR(cudaMalloc((void**)&d_fc, sizeof(float) * sz));
	float *d_oC; HANDLE_ERROR(cudaMalloc((void**)&d_oC, sizeof(float) * sz));
	float *d_uC; HANDLE_ERROR(cudaMalloc((void**)&d_uC, sizeof(float) * sz));
	float *d_oN; HANDLE_ERROR(cudaMalloc((void**)&d_oN, sizeof(float) * sz));
	float *d_oE; HANDLE_ERROR(cudaMalloc((void**)&d_oE, sizeof(float) * sz));
	
	//since any cuda card of capability <= sm_13 can't handle double data type we need to deprecate the matrix values to floats.
	//initialize  and allocate the memory for the float arrays
	float *fx;  fx  = (float*)malloc(sizeof(float)*sz);
	float *ffc; ffc = (float*)malloc(sizeof(float)*sz);
	float *fcc; fcc = (float*)malloc(sizeof(float)*sz);
	float *foC; foC = (float*)malloc(sizeof(float)*sz);
	float *fuC; fuC = (float*)malloc(sizeof(float)*sz);
	float *foN; foN = (float*)malloc(sizeof(float)*sz);
	float *foE; foE = (float*)malloc(sizeof(float)*sz);
	    
	//initialize them to 0
	for(i=0; i<sz; i++){
		fx[i]  = 0; ffc[i] = 0; fcc[i] = 0;
		foC[i] = 0; fuC[i] = 0; foN[i] = 0;
		foE[i] = 0;
	}
	
	//create the the corresponding dx,dy, and dz variable used in the VAT3 macro
	MAT3(fx,  *nx,*ny,*nz);
	MAT3(ffc, *nx,*ny,*nz);
	MAT3(fcc, *nx,*ny,*nz);
	MAT3(foC, *nx,*ny,*nz);
	MAT3(fuC, *nx,*ny,*nz);
	MAT3(foN, *nx,*ny,*nz);
	MAT3(foE, *nx,*ny,*nz);
	
	//copy values from double arrays to the float arrays.
	for(k=2; k<=*nz-1; k++){
		for(j=2; j<=*ny-1; j++){
			for(i=2; i<=*nx-1; i++){
				VAT3(fx,i,j,k) 	= (float)VAT3(x,i,j,k);
				VAT3(ffc,i,j,k)	= (float)VAT3(fc,i,j,k);
				VAT3(fcc,i,j,k) = (float)VAT3(cc,i,j,k);
				VAT3(foC,i,j,k) = (float)VAT3(oC,i,j,k);
				VAT3(fuC,i,j,k) = (float)VAT3(uC,i,j,k);
				VAT3(foN,i,j,k) = (float)VAT3(oN,i,j,k);
				VAT3(foE,i,j,k) = (float)VAT3(oE,i,j,k);
			}
		}
	}
	    

	//copy data from host to device
	HANDLE_ERROR(cudaMemcpy(d_x,  fx,  sizeof(float)*sz, cudaMemcpyHostToDevice));
	HANDLE_ERROR(cudaMemcpy(d_x2, fx,  sizeof(float)*sz, cudaMemcpyHostToDevice));
	HANDLE_ERROR(cudaMemcpy(d_cc, fcc, sizeof(float)*sz, cudaMemcpyHostToDevice));
	HANDLE_ERROR(cudaMemcpy(d_fc, ffc, sizeof(float)*sz, cudaMemcpyHostToDevice));
	HANDLE_ERROR(cudaMemcpy(d_oC, foC, sizeof(float)*sz, cudaMemcpyHostToDevice));
	HANDLE_ERROR(cudaMemcpy(d_uC, fuC, sizeof(float)*sz, cudaMemcpyHostToDevice));
	HANDLE_ERROR(cudaMemcpy(d_oN, foN, sizeof(float)*sz, cudaMemcpyHostToDevice));
	HANDLE_ERROR(cudaMemcpy(d_oE, foE, sizeof(float)*sz, cudaMemcpyHostToDevice));
	    
	for (*iters=1; *iters<=*itmax; (*iters)++) {

		float *temp;
		
		cuTest<<<blocks, threads>>>(d_x, d_x2, d_fc, d_cc, d_oC, d_uC, d_oE, d_oN, sz, *nx, *ny, *nz);
		HANDLE_ERROR(cudaGetLastError());
		temp = d_x;
		d_x = d_x2;
		d_x2 = temp;
		
		cuTest<<<blocks, threads>>>(d_x, d_x2, d_fc, d_cc, d_oC, d_uC, d_oE, d_oN, sz, *nx, *ny, *nz);
		HANDLE_ERROR(cudaGetLastError());
		temp = d_x;
		d_x = d_x2;
		d_x2 = temp;

	}
	HANDLE_ERROR(cudaThreadSynchronize());
	
	//copy data from device to host
	HANDLE_ERROR(cudaMemcpy(fx,   d_x, sizeof(float)*sz, cudaMemcpyDeviceToHost));
	HANDLE_ERROR(cudaMemcpy(fcc, d_cc, sizeof(float)*sz, cudaMemcpyDeviceToHost));
	HANDLE_ERROR(cudaMemcpy(ffc, d_fc, sizeof(float)*sz, cudaMemcpyDeviceToHost));
	HANDLE_ERROR(cudaMemcpy(foC, d_oC, sizeof(float)*sz, cudaMemcpyDeviceToHost));
	HANDLE_ERROR(cudaMemcpy(fuC, d_uC, sizeof(float)*sz, cudaMemcpyDeviceToHost));
	HANDLE_ERROR(cudaMemcpy(foN, d_oN, sizeof(float)*sz, cudaMemcpyDeviceToHost));
	HANDLE_ERROR(cudaMemcpy(foE, d_oE, sizeof(float)*sz, cudaMemcpyDeviceToHost));
	
	for(k=2; k<=*nz-1; k++){
		for(j=2; j<=*ny-1; j++){
			for(i=2; i<=*nx-1; i++){
				VAT3(x,i,j,k) 	= (double)VAT3(fx,i,j,k);
				VAT3(fc,i,j,k)	= (double)VAT3(ffc,i,j,k);
				VAT3(cc,i,j,k) = (double)VAT3(fcc,i,j,k);
				VAT3(oC,i,j,k) = (double)VAT3(foC,i,j,k);
				VAT3(uC,i,j,k) = (double)VAT3(fuC,i,j,k);
				VAT3(oN,i,j,k) = (double)VAT3(foN,i,j,k);
				VAT3(oE,i,j,k) = (double)VAT3(foE,i,j,k);
			}
		}
	}

	//release cuda memory
	HANDLE_ERROR(cudaFree(d_x));  HANDLE_ERROR(cudaFree(d_cc)); HANDLE_ERROR(cudaFree(d_fc));
	HANDLE_ERROR(cudaFree(d_oC)); HANDLE_ERROR(cudaFree(d_uC)); HANDLE_ERROR(cudaFree(d_oE));
	HANDLE_ERROR(cudaFree(d_oN)); HANDLE_ERROR(cudaFree(d_x2)); 
	
	//release float arrays
	free(fx);  free(ffc); free(fcc);
	free(foC); free(fuC); free(foN);
	free(foE); 
	
	//reset the cuda device
	HANDLE_ERROR(cudaDeviceReset());
	
	if (*iresid == 1){
		Vmresid7_1s(nx, ny, nz, ipc, rpc, oC, cc, fc, oE, oN, uC, x, r);
//		FILE *fd;
//		fd = fopen("residual.txt", "a");
//		for (k=2; k<=*nz-1; k++) {
//				   for (j=2; j<=*ny-1; j++) {
//					   for (i=2; i<=*nx-1; i++) {
//						   fprintf(fd,"(%d): x=%f r=%f\n", (k-1)*(*nx)*(*ny)+(j-1)*(*nx)+(i-1),VAT3(x,i,j,k), VAT3(r,i,j,k));
//					   }
//				   }
//		}
//		fprintf(fd,"**********************************************\n");
//		fclose(fd);
//		exit(-1);
	}
    printf("****\n");
    printf("*iresid = %d\n", *iresid);
}

VPUBLIC void Vgsrb7x(int *nx,int *ny,int *nz,
        int *ipc, double *rpc,
        double *oC, double *cc, double *fc,
        double *oE, double *oN, double *uC,
        double *x, double *w1, double *w2, double *r,
        int *itmax, int *iters,
        double *errtol, double *omega,
        int *iresid, int *iadjoint) {
	
	clock_t start1, diff1;
	

    int i, j, k, ioff;    
    
    //this macro creates variable dx_<arr>, dy_<arr>, and dz_<arr> with values nx, ny, and nz respectively
    MAT3(cc, *nx, *ny, *nz);
    MAT3(fc, *nx, *ny, *nz);
    MAT3( x, *nx, *ny, *nz);
    MAT3(w1, *nx, *ny, *nz);
    MAT3(w2, *nx, *ny, *nz);
    MAT3( r, *nx, *ny, *nz);

    MAT3(oE, *nx, *ny, *nz);
    MAT3(oN, *nx, *ny, *nz);
    MAT3(uC, *nx, *ny, *nz);
    MAT3(oC, *nx, *ny, *nz);
<<<<<<< HEAD

    //since any cuda card of capability <= sm_13 can't handle double data type we need to deprecate the matrix values to floats.
	//initialize  and allocate the memory for the float arrays
	float *fx;  fx  = (float*)malloc(sizeof(float)*sz);
	float *ffc; ffc = (float*)malloc(sizeof(float)*sz);
	float *fcc; fcc = (float*)malloc(sizeof(float)*sz);
	float *foC; foC = (float*)malloc(sizeof(float)*sz);
	float *fuC; fuC = (float*)malloc(sizeof(float)*sz);
	float *foN; foN = (float*)malloc(sizeof(float)*sz);
	float *foE; foE = (float*)malloc(sizeof(float)*sz);
	
	//initialize them to 0
	for(i=0; i<sz; i++){
		fx[i]  = 0; ffc[i] = 0; fcc[i] = 0;
		foC[i] = 0; fuC[i] = 0; foN[i] = 0;
		foE[i] = 0;
	}
    
    //create the the corresponding dx,dy, and dz variable used in the VAT3 macro
    MAT3(fx,  *nx,*ny,*nz);
    MAT3(ffc, *nx,*ny,*nz);
    MAT3(fcc, *nx,*ny,*nz);
    MAT3(foC, *nx,*ny,*nz);
    MAT3(fuC, *nx,*ny,*nz);
    MAT3(foN, *nx,*ny,*nz);
    MAT3(foE, *nx,*ny,*nz);
    
    //copy values from double arrays to the float arrays.
    for(k=2; k<=*nz-1; k++){
    	for(j=2; j<=*ny-1; j++){
    		for(i=2; i<=*nx-1; i++){
    			VAT3(fx,i,j,k) 	= (float)VAT3(x,i,j,k);
    			VAT3(ffc,i,j,k)	= (float)VAT3(fc,i,j,k);
    			VAT3(fcc,i,j,k) = (float)VAT3(cc,i,j,k);
    			VAT3(foC,i,j,k) = (float)VAT3(oC,i,j,k);
    			VAT3(fuC,i,j,k) = (float)VAT3(uC,i,j,k);
    			VAT3(foN,i,j,k) = (float)VAT3(oN,i,j,k);
    			VAT3(foE,i,j,k) = (float)VAT3(oE,i,j,k);
    		}
    	}
    }
    
    start1 = clock();
    
    //intialize cuda arrays and allocate the device memory
    float *d_x;  HANDLE_ERROR(cudaMalloc((void**)&d_x,  sizeof(float) * sz));
    float *d_x2; HANDLE_ERROR(cudaMalloc((void**)&d_x2, sizeof(float) * sz));
    float *d_cc; HANDLE_ERROR(cudaMalloc((void**)&d_cc, sizeof(float) * sz));
    float *d_fc; HANDLE_ERROR(cudaMalloc((void**)&d_fc, sizeof(float) * sz));
    float *d_oC; HANDLE_ERROR(cudaMalloc((void**)&d_oC, sizeof(float) * sz));
    float *d_uC; HANDLE_ERROR(cudaMalloc((void**)&d_uC, sizeof(float) * sz));
    float *d_oN; HANDLE_ERROR(cudaMalloc((void**)&d_oN, sizeof(float) * sz));
    float *d_oE; HANDLE_ERROR(cudaMalloc((void**)&d_oE, sizeof(float) * sz));\
    
    //start timer for cuda memcpy
    //HANDLE_ERROR(cudaEventRecord(start,0))
    //copy data from host to device
    HANDLE_ERROR(cudaMemcpy(d_x,  fx,  sizeof(float)*sz, cudaMemcpyHostToDevice));
    HANDLE_ERROR(cudaMemcpy(d_x2, fx,  sizeof(float)*sz, cudaMemcpyHostToDevice));
    HANDLE_ERROR(cudaMemcpy(d_cc, fcc, sizeof(float)*sz, cudaMemcpyHostToDevice));
    HANDLE_ERROR(cudaMemcpy(d_fc, ffc, sizeof(float)*sz, cudaMemcpyHostToDevice));
    HANDLE_ERROR(cudaMemcpy(d_oC, foC, sizeof(float)*sz, cudaMemcpyHostToDevice));
    HANDLE_ERROR(cudaMemcpy(d_uC, fuC, sizeof(float)*sz, cudaMemcpyHostToDevice));
    HANDLE_ERROR(cudaMemcpy(d_oN, foN, sizeof(float)*sz, cudaMemcpyHostToDevice));
    HANDLE_ERROR(cudaMemcpy(d_oE, foE, sizeof(float)*sz, cudaMemcpyHostToDevice));
    //stop timer for cuda memcpy
    //HANDLE_ERROR(cudaEventRecord(stop,0))
    //HANDLE_ERROR(cudaEventSynchronize(stop));
    //HANDLE_ERROR(cudaEventElapsedTime(&time,start,stop));
    
    
    //fprintf(fd, "*iters max: %d\n", *itmax);
    
    //start timing for kernel
    //HANDLE_ERROR(cudaEventRecord(start,0));
    //start2 = clock();
    for (*iters=1; *iters<=*itmax; (*iters)++) {
    	
    	float *temp;
    	
    	cuTest<<<blocks, threads>>>(d_x, d_x2, d_fc, d_cc, d_oC, d_uC, d_oE, d_oN, sz, *nx, *ny, *nz);
    	HANDLE_ERROR(cudaGetLastError());
    	temp = d_x;
    	d_x = d_x2;
    	d_x2 = temp;
    	
=======
    
    for (*iters=1; *iters<=*itmax; (*iters)++) {
    		
>>>>>>> aa29ea27
        // Do the red points ***
        #pragma omp parallel for private(i, j, k, ioff)
        for (k=2; k<=*nz-1; k++) {
            for (j=2; j<=*ny-1; j++) {
                ioff = (1 - *iadjoint) * (    (j + k + 2) % 2)
                     + (    *iadjoint) * (1 - (j + k + 2) % 2);
                for (i=2+ioff; i<=*nx-1; i+=2) {
                    VAT3(x, i, j, k) = (
                            VAT3(fc,   i,  j,  k)
                         +  VAT3(oN,   i,   j,   k) * VAT3(x,   i, j+1,   k)
                         +  VAT3(oN,   i, j-1,   k) * VAT3(x,   i, j-1,   k)
                         +  VAT3(oE,   i,   j,   k) * VAT3(x, i+1,   j,   k)
                         +  VAT3(oE, i-1,   j,   k) * VAT3(x, i-1,   j,   k)
                         + VAT3( uC,   i,   j, k-1) * VAT3(x,   i,   j, k-1)
                         + VAT3( uC,   i,   j,   k) * VAT3(x,   i,   j, k+1)
                         ) / (VAT3(oC, i, j, k) + VAT3(cc, i, j, k));
                }
            }
        }

        // Do the black points
        #pragma omp parallel for private(i, j, k, ioff)
        for (k=2; k<=*nz-1; k++) {
            for (j=2; j<=*ny-1; j++) {
                ioff =   (    *iadjoint) * (    (j + k + 2) % 2 )
                       + (1 - *iadjoint) * (1 - (j + k + 2) % 2 );
                for (i=2+ioff;i<=*nx-1; i+=2) {
                    VAT3(x, i, j, k) = (
                            VAT3(fc,   i,   j,   k)
                         +  VAT3(oN,   i,   j,   k) * VAT3(x,   i,j+1,  k)
                         +  VAT3(oN,   i, j-1,   k) * VAT3(x,   i,j-1,  k)
                         +  VAT3(oE,   i,   j,   k) * VAT3(x, i+1,  j,  k)
                         +  VAT3(oE, i-1,   j,   k) * VAT3(x, i-1,  j,  k)
                         + VAT3( uC,   i,   j, k-1) * VAT3(x,   i,  j,k-1)
                         + VAT3( uC,   i,   j,   k) * VAT3(x,   i,  j,k+1)
                         ) / (VAT3(oC, i, j, k) + VAT3(cc, i, j, k));
                }
            }
        }
    }
 
    if (*iresid == 1){
        Vmresid7_1s(nx, ny, nz, ipc, rpc, oC, cc, fc, oE, oN, uC, x, r);
//        FILE *fd;
//        fd = fopen("residual.txt", "a");
//        for (k=2; k<=*nz-1; k++) {
//                   for (j=2; j<=*ny-1; j++) {
//                	   for (i=2; i<=*nx-1; i++) {
//                		   fprintf(fd,"(%d): x=%f r=%f\n", (k-1)*(*nx)*(*ny)+(j-1)*(*nx)+(i-1),VAT3(x,i,j,k), VAT3(r,i,j,k));
//                	   }
//                   }
//        }
//        fprintf(fd,"**********************************************\n");
//        fclose(fd);
//        exit(-1);
    }
<<<<<<< HEAD
    HANDLE_ERROR(cudaThreadSynchronize());
    //diff2= clock() -start2;
    //printf(    "Kernel execution: %d ms\n", diff2 * 1000 / CLOCKS_PER_SEC);
    //stop cuda timer
    //HANDLE_ERROR(cudaEventRecord(stop,0));
    //HANDLE_ERROR(cudaEventSynchronize(stop));
    //HANDLE_ERROR(cudaEventElapsedTime(&time, start, stop));
    
    //fprintf(fd,"Kernel Iteration time: %3.1f ms\n", time);
    //start timer for copy from device to host
    //HANDLE_ERROR(cudaEventRecord(start,0));
    //copy data from host to device
    HANDLE_ERROR(cudaMemcpy(fx,   d_x, sizeof(float)*sz, cudaMemcpyDeviceToHost));
    HANDLE_ERROR(cudaMemcpy(fcc, d_cc, sizeof(float)*sz, cudaMemcpyDeviceToHost));
    HANDLE_ERROR(cudaMemcpy(ffc, d_fc, sizeof(float)*sz, cudaMemcpyDeviceToHost));
    HANDLE_ERROR(cudaMemcpy(foC, d_oC, sizeof(float)*sz, cudaMemcpyDeviceToHost));
    HANDLE_ERROR(cudaMemcpy(fuC, d_uC, sizeof(float)*sz, cudaMemcpyDeviceToHost));
    HANDLE_ERROR(cudaMemcpy(foN, d_oN, sizeof(float)*sz, cudaMemcpyDeviceToHost));
    HANDLE_ERROR(cudaMemcpy(foE, d_oE, sizeof(float)*sz, cudaMemcpyDeviceToHost));
	//stop timer
    //HANDLE_ERROR(cudaEventRecord(stop,0));
    //HANDLE_ERROR(cudaEventSynchronize(stop));
    //HANDLE_ERROR(cudaEventElapsedTime(&time, start, stop));
    
    //release cuda memory
    HANDLE_ERROR(cudaFree(d_x));  HANDLE_ERROR(cudaFree(d_cc)); HANDLE_ERROR(cudaFree(d_fc));
    HANDLE_ERROR(cudaFree(d_oC)); HANDLE_ERROR(cudaFree(d_uC)); HANDLE_ERROR(cudaFree(d_oE));
    HANDLE_ERROR(cudaFree(d_oN)); HANDLE_ERROR(cudaFree(d_x2)); 
    
    //reset the cuda device
    HANDLE_ERROR(cudaDeviceReset());
    
    diff1 = clock() - start1;
    printf("GS execution: %d ms\n", diff1 * 1000 / CLOCKS_PER_SEC);
    
    for(k=2; k<=*nz-1; k++){
    	for(j=2; j<=*ny-1; j++){
    		for(i=2; i<=*nx-1; i++){
    			VAT3(x,i,j,k) 	= (double)VAT3(fx,i,j,k);
    			VAT3(fc,i,j,k)	= (double)VAT3(ffc,i,j,k);
    			VAT3(cc,i,j,k) = (double)VAT3(fcc,i,j,k);
    			VAT3(oC,i,j,k) = (double)VAT3(foC,i,j,k);
    			VAT3(uC,i,j,k) = (double)VAT3(fuC,i,j,k);
    			VAT3(oN,i,j,k) = (double)VAT3(foN,i,j,k);
    			VAT3(oE,i,j,k) = (double)VAT3(foE,i,j,k);
    		}
    	}
    }
    
    
    //close file
    //fclose(fd);
    
    //release float arrays
    free(fx);  free(ffc); free(fcc);
    free(foC); free(fuC); free(foN);
    free(foE); 

    //destroy cuda timing variables
    //cudaEventDestroy(start);
    //cudaEventDestroy(stop);
    
    if (*iresid == 1)
        Vmresid7_1s(nx, ny, nz, ipc, rpc, oC, cc, fc, oE, oN, uC, x, r);
    
=======

    
    printf("****\n");
    //printf("*iresid = %d\n", *iresid);
 

>>>>>>> aa29ea27
}



VPUBLIC void Vgsrb27x(int *nx,int *ny,int *nz,
        int *ipc, double *rpc,
        double  *oC, double  *cc, double  *fc,
        double  *oE, double  *oN, double  *uC, double *oNE, double *oNW,
        double  *uE, double  *uW, double  *uN, double  *uS,
        double *uNE, double *uNW, double *uSE, double *uSW,
        double *x, double *w1, double *w2, double *r,
        int *itmax, int *iters,
        double *errtol, double *omega,
        int *iresid, int *iadjoint) {

    int  i,  j,  k;
    int i1, j1, k1;
    int i2, j2, k2;
    int ioff;
    int istep;

    double tmpO, tmpU, tmpD;

    MAT3( cc, *nx, *ny, *nz);
    MAT3(fc, *nx, *ny, *nz);
    MAT3( x, *nx, *ny, *nz);
    MAT3(w1, *nx, *ny, *nz);
    MAT3(w2, *nx, *ny, *nz);
    MAT3( r, *nx, *ny, *nz);

    MAT3(oE, *nx, *ny, *nz);
    MAT3(oN, *nx, *ny, *nz);
    MAT3(uC, *nx, *ny, *nz);
    MAT3(oC, *nx, *ny, *nz);

    MAT3(oNE, *nx, *ny, *nz);
    MAT3(oNW, *nx, *ny, *nz);

    MAT3( uE, *nx, *ny, *nz);
    MAT3( uW, *nx, *ny, *nz);
    MAT3( uN, *nx, *ny, *nz);
    MAT3( uS, *nx, *ny, *nz);
    MAT3(uNE, *nx, *ny, *nz);
    MAT3(uNW, *nx, *ny, *nz);
    MAT3(uSE, *nx, *ny, *nz);
    MAT3(uSW, *nx, *ny, *nz);

    // Do the gauss-seidel iteration itmax times

    /*
    i1    = (1 - *iadjoint) *   2  + (    *iadjoint) * (*nx - 1);
    i2    = (    *iadjoint) *   2  + (1 - *iadjoint) * (*nx - 1);
    j1    = (1 - *iadjoint) *   2  + (    *iadjoint) * (*ny - 1);
    j2    = (    *iadjoint) *   2  + (1 - *iadjoint) * (*ny - 1);
    k1    = (1 - *iadjoint) *   2  + (    *iadjoint) * (*nz - 1);
    k2    = (    *iadjoint) *   2  + (1 - *iadjoint) * (*nz - 1);
    istep = (    *iadjoint) * (-1) + (1 - *iadjoint) * (1);
    */

    i1 = (1-*iadjoint) * 2 + *iadjoint     * (*nx-1);
    i2 = *iadjoint     * 2 + (1-*iadjoint) * (*nx-1);
    j1 = (1-*iadjoint) * 2 + *iadjoint     * (*ny-1);
    j2 = *iadjoint     * 2 + (1-*iadjoint) * (*ny-1);
    k1 = (1-*iadjoint) * 2 + *iadjoint     * (*nz-1);
    k2 = *iadjoint     * 2 + (1-*iadjoint) * (*nz-1);
    istep = *iadjoint*(-1) + (1-*iadjoint)*(1);

    for (*iters=1; *iters<=*itmax; (*iters)++) {

        //#pragma omp parallel for private(i, j, k, ioff, tmpO, tmpU, tmpD)
        for (k=2; k<=*nz-1; k++) {

            for (j=2; j<=*ny-1; j++) {

                ioff = (1 - *iadjoint) * (    (j + k + 2) % 2)
                     + (    *iadjoint) * (1 - (j + k + 2) % 2);

                for (i=2+ioff; i<=*nx-1; i+=2) {

                    tmpO =
                         + VAT3(  oN,   i,   j,   k) * VAT3(x,   i, j+1,   k)
                         + VAT3(  oN,   i, j-1,   k) * VAT3(x,   i, j-1,   k)
                         + VAT3(  oE,   i,   j,   k) * VAT3(x, i+1,   j,   k)
                         + VAT3(  oE, i-1,   j,   k) * VAT3(x, i-1,   j,   k)
                         + VAT3( oNE,   i,   j,   k) * VAT3(x, i+1, j+1,   k)
                         + VAT3( oNW,   i,   j,   k) * VAT3(x, i-1, j+1,   k)
                         + VAT3( oNW, i+1, j-1,   k) * VAT3(x, i+1, j-1,   k)
                         + VAT3( oNE, i-1, j-1,   k) * VAT3(x, i-1, j-1,   k);

                   tmpU =
                         + VAT3(  uC,   i,   j,   k) * VAT3(x,   i,   j, k+1)
                         + VAT3(  uN,   i,   j,   k) * VAT3(x,   i, j+1, k+1)
                         + VAT3(  uS,   i,   j,   k) * VAT3(x,   i, j-1, k+1)
                         + VAT3(  uE,   i,   j,   k) * VAT3(x, i+1,   j, k+1)
                         + VAT3(  uW,   i,   j,   k) * VAT3(x, i-1,   j, k+1)
                         + VAT3( uNE,   i,   j,   k) * VAT3(x, i+1, j+1, k+1)
                         + VAT3( uNW,   i,   j,   k) * VAT3(x, i-1, j+1, k+1)
                         + VAT3( uSE,   i,   j,   k) * VAT3(x, i+1, j-1, k+1)
                         + VAT3( uSW,   i,   j,   k) * VAT3(x, i-1, j-1, k+1);

                   tmpD =
                         + VAT3(  uC,   i,   j, k-1) * VAT3(x,   i,   j, k-1)
                         + VAT3(  uS,   i, j+1, k-1) * VAT3(x,   i, j+1, k-1)
                         + VAT3(  uN,   i, j-1, k-1) * VAT3(x,   i, j-1, k-1)
                         + VAT3(  uW, i+1,   j, k-1) * VAT3(x, i+1,   j, k-1)
                         + VAT3(  uE, i-1,   j, k-1) * VAT3(x, i-1,   j, k-1)
                         + VAT3( uSW, i+1, j+1, k-1) * VAT3(x, i+1, j+1, k-1)
                         + VAT3( uSE, i-1, j+1, k-1) * VAT3(x, i-1, j+1, k-1)
                         + VAT3( uNW, i+1, j-1, k-1) * VAT3(x, i+1, j-1, k-1)
                         + VAT3( uNE, i-1, j-1, k-1) * VAT3(x, i-1, j-1, k-1);

                       VAT3(x, i,j,k) = (VAT3(fc, i, j, k) + (tmpO + tmpU + tmpD))
                                / (VAT3(oC, i, j, k) + VAT3(cc, i, j, k));

                }
            }
        }

        //#pragma omp parallel for private(i, j, k, ioff, tmpO, tmpU, tmpD)
        for (k=2; k<=*nz-1; k++) {

            for (j=2; j<=*ny-1; j++) {

                ioff = (    *iadjoint) * (    (j + k + 2) % 2)
                     + (1 - *iadjoint) * (1 - (j + k + 2) % 2);

                for (i=2+ioff; i<=*nx-1; i+=2) {

                    tmpO =
                         + VAT3(  oN,   i,   j,   k) * VAT3(x,   i, j+1,   k)
                         + VAT3(  oN,   i, j-1,   k) * VAT3(x,   i, j-1,   k)
                         + VAT3(  oE,   i,   j,   k) * VAT3(x, i+1,   j,   k)
                         + VAT3(  oE, i-1,   j,   k) * VAT3(x, i-1,   j,   k)
                         + VAT3( oNE,   i,   j,   k) * VAT3(x, i+1, j+1,   k)
                         + VAT3( oNW,   i,   j,   k) * VAT3(x, i-1, j+1,   k)
                         + VAT3( oNW, i+1, j-1,   k) * VAT3(x, i+1, j-1,   k)
                         + VAT3( oNE, i-1, j-1,   k) * VAT3(x, i-1, j-1,   k);

                    tmpU =
                         + VAT3(  uC,   i,   j,   k) * VAT3(x,   i,   j, k+1)
                         + VAT3(  uN,   i,   j,   k) * VAT3(x,   i, j+1, k+1)
                         + VAT3(  uS,   i,   j,   k) * VAT3(x,   i, j-1, k+1)
                         + VAT3(  uE,   i,   j,   k) * VAT3(x, i+1,   j, k+1)
                         + VAT3(  uW,   i,   j,   k) * VAT3(x, i-1,   j, k+1)
                         + VAT3( uNE,   i,   j,   k) * VAT3(x, i+1, j+1, k+1)
                         + VAT3( uNW,   i,   j,   k) * VAT3(x, i-1, j+1, k+1)
                         + VAT3( uSE,   i,   j,   k) * VAT3(x, i+1, j-1, k+1)
                         + VAT3( uSW,   i,   j,   k) * VAT3(x, i-1, j-1, k+1);

                   tmpD =
                         + VAT3(  uC,   i,   j, k-1) * VAT3(x,   i,   j, k-1)
                         + VAT3(  uS,   i, j+1, k-1) * VAT3(x,   i, j+1, k-1)
                         + VAT3(  uN,   i, j-1, k-1) * VAT3(x,   i, j-1, k-1)
                         + VAT3(  uW, i+1,   j, k-1) * VAT3(x, i+1,   j, k-1)
                         + VAT3(  uE, i-1,   j, k-1) * VAT3(x, i-1,   j, k-1)
                         + VAT3( uSW, i+1, j+1, k-1) * VAT3(x, i+1, j+1, k-1)
                         + VAT3( uSE, i-1, j+1, k-1) * VAT3(x, i-1, j+1, k-1)
                         + VAT3( uNW, i+1, j-1, k-1) * VAT3(x, i+1, j-1, k-1)
                         + VAT3( uNE, i-1, j-1, k-1) * VAT3(x, i-1, j-1, k-1);

                   VAT3(x, i,j,k) = (VAT3(fc, i, j, k) + (tmpO + tmpU + tmpD))
                            / (VAT3(oC, i, j, k) + VAT3(cc, i, j, k));
                }
            }
        }
    }

    // If specified, return the new residual as well
    if (*iresid == 1)
        Vmresid27_1s(nx, ny, nz,
                     ipc, rpc,
                      oC,  cc,  fc,
                      oE,  oN,  uC,
                     oNE, oNW,
                     uE,   uW,  uN,  uS,
                     uNE, uNW, uSE, uSW,
                       x,   r);
}<|MERGE_RESOLUTION|>--- conflicted
+++ resolved
@@ -318,98 +318,10 @@
     MAT3(oN, *nx, *ny, *nz);
     MAT3(uC, *nx, *ny, *nz);
     MAT3(oC, *nx, *ny, *nz);
-<<<<<<< HEAD
-
-    //since any cuda card of capability <= sm_13 can't handle double data type we need to deprecate the matrix values to floats.
-	//initialize  and allocate the memory for the float arrays
-	float *fx;  fx  = (float*)malloc(sizeof(float)*sz);
-	float *ffc; ffc = (float*)malloc(sizeof(float)*sz);
-	float *fcc; fcc = (float*)malloc(sizeof(float)*sz);
-	float *foC; foC = (float*)malloc(sizeof(float)*sz);
-	float *fuC; fuC = (float*)malloc(sizeof(float)*sz);
-	float *foN; foN = (float*)malloc(sizeof(float)*sz);
-	float *foE; foE = (float*)malloc(sizeof(float)*sz);
-	
-	//initialize them to 0
-	for(i=0; i<sz; i++){
-		fx[i]  = 0; ffc[i] = 0; fcc[i] = 0;
-		foC[i] = 0; fuC[i] = 0; foN[i] = 0;
-		foE[i] = 0;
-	}
-    
-    //create the the corresponding dx,dy, and dz variable used in the VAT3 macro
-    MAT3(fx,  *nx,*ny,*nz);
-    MAT3(ffc, *nx,*ny,*nz);
-    MAT3(fcc, *nx,*ny,*nz);
-    MAT3(foC, *nx,*ny,*nz);
-    MAT3(fuC, *nx,*ny,*nz);
-    MAT3(foN, *nx,*ny,*nz);
-    MAT3(foE, *nx,*ny,*nz);
-    
-    //copy values from double arrays to the float arrays.
-    for(k=2; k<=*nz-1; k++){
-    	for(j=2; j<=*ny-1; j++){
-    		for(i=2; i<=*nx-1; i++){
-    			VAT3(fx,i,j,k) 	= (float)VAT3(x,i,j,k);
-    			VAT3(ffc,i,j,k)	= (float)VAT3(fc,i,j,k);
-    			VAT3(fcc,i,j,k) = (float)VAT3(cc,i,j,k);
-    			VAT3(foC,i,j,k) = (float)VAT3(oC,i,j,k);
-    			VAT3(fuC,i,j,k) = (float)VAT3(uC,i,j,k);
-    			VAT3(foN,i,j,k) = (float)VAT3(oN,i,j,k);
-    			VAT3(foE,i,j,k) = (float)VAT3(oE,i,j,k);
-    		}
-    	}
-    }
-    
-    start1 = clock();
-    
-    //intialize cuda arrays and allocate the device memory
-    float *d_x;  HANDLE_ERROR(cudaMalloc((void**)&d_x,  sizeof(float) * sz));
-    float *d_x2; HANDLE_ERROR(cudaMalloc((void**)&d_x2, sizeof(float) * sz));
-    float *d_cc; HANDLE_ERROR(cudaMalloc((void**)&d_cc, sizeof(float) * sz));
-    float *d_fc; HANDLE_ERROR(cudaMalloc((void**)&d_fc, sizeof(float) * sz));
-    float *d_oC; HANDLE_ERROR(cudaMalloc((void**)&d_oC, sizeof(float) * sz));
-    float *d_uC; HANDLE_ERROR(cudaMalloc((void**)&d_uC, sizeof(float) * sz));
-    float *d_oN; HANDLE_ERROR(cudaMalloc((void**)&d_oN, sizeof(float) * sz));
-    float *d_oE; HANDLE_ERROR(cudaMalloc((void**)&d_oE, sizeof(float) * sz));\
-    
-    //start timer for cuda memcpy
-    //HANDLE_ERROR(cudaEventRecord(start,0))
-    //copy data from host to device
-    HANDLE_ERROR(cudaMemcpy(d_x,  fx,  sizeof(float)*sz, cudaMemcpyHostToDevice));
-    HANDLE_ERROR(cudaMemcpy(d_x2, fx,  sizeof(float)*sz, cudaMemcpyHostToDevice));
-    HANDLE_ERROR(cudaMemcpy(d_cc, fcc, sizeof(float)*sz, cudaMemcpyHostToDevice));
-    HANDLE_ERROR(cudaMemcpy(d_fc, ffc, sizeof(float)*sz, cudaMemcpyHostToDevice));
-    HANDLE_ERROR(cudaMemcpy(d_oC, foC, sizeof(float)*sz, cudaMemcpyHostToDevice));
-    HANDLE_ERROR(cudaMemcpy(d_uC, fuC, sizeof(float)*sz, cudaMemcpyHostToDevice));
-    HANDLE_ERROR(cudaMemcpy(d_oN, foN, sizeof(float)*sz, cudaMemcpyHostToDevice));
-    HANDLE_ERROR(cudaMemcpy(d_oE, foE, sizeof(float)*sz, cudaMemcpyHostToDevice));
-    //stop timer for cuda memcpy
-    //HANDLE_ERROR(cudaEventRecord(stop,0))
-    //HANDLE_ERROR(cudaEventSynchronize(stop));
-    //HANDLE_ERROR(cudaEventElapsedTime(&time,start,stop));
-    
-    
-    //fprintf(fd, "*iters max: %d\n", *itmax);
-    
-    //start timing for kernel
-    //HANDLE_ERROR(cudaEventRecord(start,0));
-    //start2 = clock();
-    for (*iters=1; *iters<=*itmax; (*iters)++) {
-    	
-    	float *temp;
-    	
-    	cuTest<<<blocks, threads>>>(d_x, d_x2, d_fc, d_cc, d_oC, d_uC, d_oE, d_oN, sz, *nx, *ny, *nz);
-    	HANDLE_ERROR(cudaGetLastError());
-    	temp = d_x;
-    	d_x = d_x2;
-    	d_x2 = temp;
-    	
-=======
+
     
     for (*iters=1; *iters<=*itmax; (*iters)++) {
     		
->>>>>>> aa29ea27
         // Do the red points ***
         #pragma omp parallel for private(i, j, k, ioff)
         for (k=2; k<=*nz-1; k++) {
@@ -466,80 +378,7 @@
 //        fclose(fd);
 //        exit(-1);
     }
-<<<<<<< HEAD
-    HANDLE_ERROR(cudaThreadSynchronize());
-    //diff2= clock() -start2;
-    //printf(    "Kernel execution: %d ms\n", diff2 * 1000 / CLOCKS_PER_SEC);
-    //stop cuda timer
-    //HANDLE_ERROR(cudaEventRecord(stop,0));
-    //HANDLE_ERROR(cudaEventSynchronize(stop));
-    //HANDLE_ERROR(cudaEventElapsedTime(&time, start, stop));
-    
-    //fprintf(fd,"Kernel Iteration time: %3.1f ms\n", time);
-    //start timer for copy from device to host
-    //HANDLE_ERROR(cudaEventRecord(start,0));
-    //copy data from host to device
-    HANDLE_ERROR(cudaMemcpy(fx,   d_x, sizeof(float)*sz, cudaMemcpyDeviceToHost));
-    HANDLE_ERROR(cudaMemcpy(fcc, d_cc, sizeof(float)*sz, cudaMemcpyDeviceToHost));
-    HANDLE_ERROR(cudaMemcpy(ffc, d_fc, sizeof(float)*sz, cudaMemcpyDeviceToHost));
-    HANDLE_ERROR(cudaMemcpy(foC, d_oC, sizeof(float)*sz, cudaMemcpyDeviceToHost));
-    HANDLE_ERROR(cudaMemcpy(fuC, d_uC, sizeof(float)*sz, cudaMemcpyDeviceToHost));
-    HANDLE_ERROR(cudaMemcpy(foN, d_oN, sizeof(float)*sz, cudaMemcpyDeviceToHost));
-    HANDLE_ERROR(cudaMemcpy(foE, d_oE, sizeof(float)*sz, cudaMemcpyDeviceToHost));
-	//stop timer
-    //HANDLE_ERROR(cudaEventRecord(stop,0));
-    //HANDLE_ERROR(cudaEventSynchronize(stop));
-    //HANDLE_ERROR(cudaEventElapsedTime(&time, start, stop));
-    
-    //release cuda memory
-    HANDLE_ERROR(cudaFree(d_x));  HANDLE_ERROR(cudaFree(d_cc)); HANDLE_ERROR(cudaFree(d_fc));
-    HANDLE_ERROR(cudaFree(d_oC)); HANDLE_ERROR(cudaFree(d_uC)); HANDLE_ERROR(cudaFree(d_oE));
-    HANDLE_ERROR(cudaFree(d_oN)); HANDLE_ERROR(cudaFree(d_x2)); 
-    
-    //reset the cuda device
-    HANDLE_ERROR(cudaDeviceReset());
-    
-    diff1 = clock() - start1;
-    printf("GS execution: %d ms\n", diff1 * 1000 / CLOCKS_PER_SEC);
-    
-    for(k=2; k<=*nz-1; k++){
-    	for(j=2; j<=*ny-1; j++){
-    		for(i=2; i<=*nx-1; i++){
-    			VAT3(x,i,j,k) 	= (double)VAT3(fx,i,j,k);
-    			VAT3(fc,i,j,k)	= (double)VAT3(ffc,i,j,k);
-    			VAT3(cc,i,j,k) = (double)VAT3(fcc,i,j,k);
-    			VAT3(oC,i,j,k) = (double)VAT3(foC,i,j,k);
-    			VAT3(uC,i,j,k) = (double)VAT3(fuC,i,j,k);
-    			VAT3(oN,i,j,k) = (double)VAT3(foN,i,j,k);
-    			VAT3(oE,i,j,k) = (double)VAT3(foE,i,j,k);
-    		}
-    	}
-    }
-    
-    
-    //close file
-    //fclose(fd);
-    
-    //release float arrays
-    free(fx);  free(ffc); free(fcc);
-    free(foC); free(fuC); free(foN);
-    free(foE); 
-
-    //destroy cuda timing variables
-    //cudaEventDestroy(start);
-    //cudaEventDestroy(stop);
-    
-    if (*iresid == 1)
-        Vmresid7_1s(nx, ny, nz, ipc, rpc, oC, cc, fc, oE, oN, uC, x, r);
-    
-=======
-
-    
-    printf("****\n");
-    //printf("*iresid = %d\n", *iresid);
- 
-
->>>>>>> aa29ea27
+
 }
 
 
