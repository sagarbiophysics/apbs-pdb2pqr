/**
 *  @ingroup PMGC
 *  @author  Tucker Beck [fortran ->c translation], Michael Holst [original]
 *  @brief
 *  @version $Id:
 *
 *  @attention
 *  @verbatim
 *
 * APBS -- Adaptive Poisson-Boltzmann Solver
 *
 * Nathan A. Baker (nathan.baker@pnl.gov)
 * Pacific Northwest National Laboratory
 *
 * Additional contributing authors listed in the code documentation.
 *
 * Copyright (c) 2010-2014 Battelle Memorial Institute. Developed at the Pacific Northwest National Laboratory, operated by Battelle Memorial Institute, Pacific Northwest Division for the U.S. Department Energy.  Portions Copyright (c) 2002-2010, Washington University in St. Louis.  Portions Copyright (c) 2002-2010, Nathan A. Baker.  Portions Copyright (c) 1999-2002, The Regents of the University of California. Portions Copyright (c) 1995, Michael Holst.
 * All rights reserved.
 *
 *
 * Redistribution and use in source and binary forms, with or without
 * modification, are permitted provided that the following conditions are met:
 *
 * -  Redistributions of source code must retain the above copyright notice, this
 * list of conditions and the following disclaimer.
 *
 * - Redistributions in binary form must reproduce the above copyright notice,
 * this list of conditions and the following disclaimer in the documentation
 * and/or other materials provided with the distribution.
 *
 * - Neither the name of Washington University in St. Louis nor the names of its
 * contributors may be used to endorse or promote products derived from this
 * software without specific prior written permission.
 *
 * THIS SOFTWARE IS PROVIDED BY THE COPYRIGHT HOLDERS AND CONTRIBUTORS
 * "AS IS" AND ANY EXPRESS OR IMPLIED WARRANTIES, INCLUDING, BUT NOT
 * LIMITED TO, THE IMPLIED WARRANTIES OF MERCHANTABILITY AND FITNESS FOR
 * A PARTICULAR PURPOSE ARE DISCLAIMED. IN NO EVENT SHALL THE COPYRIGHT OWNER OR
 * CONTRIBUTORS BE LIABLE FOR ANY DIRECT, INDIRECT, INCIDENTAL, SPECIAL,
 * EXEMPLARY, OR CONSEQUENTIAL DAMAGES (INCLUDING, BUT NOT LIMITED TO,
 * PROCUREMENT OF SUBSTITUTE GOODS OR SERVICES; LOSS OF USE, DATA, OR
 * PROFITS; OR BUSINESS INTERRUPTION) HOWEVER CAUSED AND ON ANY THEORY OF
 * LIABILITY, WHETHER IN CONTRACT, STRICT LIABILITY, OR TORT (INCLUDING
 * NEGLIGENCE OR OTHERWISE) ARISING IN ANY WAY OUT OF THE USE OF THIS
 * SOFTWARE, EVEN IF ADVISED OF THE POSSIBILITY OF SUCH DAMAGE.
 *
 * @endverbatim
 */

#include "gsd.hu"
#include<stdio.h>
#include<stdlib.h>
#include<string.h>
#include<math.h>
#include<time.h>

#define HANDLE_ERROR(x){									\
	cudaError_t _err = x;									\
	if(_err != cudaSuccess){								\
		printf("  (%s:%d)Cuda error: %s\n", __FILE__, __LINE__, cudaGetErrorString(_err));	\
		exit(-1);											\
	}														\
}

__global__ void cuTest(double *x, double *x2, double *fc, double *cc, double *oC, double *uC, double *oE, double *oN, int N, int dx, int dy, int dz){

	int ind = blockDim.x*blockIdx.x + threadIdx.x;
	
	int lb = (dx*dy) + dx + 1;
	int ub = (dz-2)*(dx*dy)+(dy-2)*dx+(dx-2);
	
	if(ind >= lb && ind <= ub && oC[ind] != 0){
		x2[ind] = (2.0/3.0)*( (fc[ind] 
			+ oN[ind]	* x[ind+dx] 
			+ oN[ind-dx]	* x[ind-dx] 
			+ oE[ind]	* x[ind+1] 
			+ oE[ind-1]	* x[ind-1]
			+ uC[ind]	* x[ind+dx*dy] 
			+ uC[ind-dx*dy]	* x[ind-dx*dy] ) 
			/ oC[ind] ) 
			+ cc[ind] + (1.0/3.0)*x[ind];
	}
}

VPUBLIC void Vgsrb(int *nx, int *ny, int *nz,
        int *ipc, double *rpc,
        double *ac, double *cc, double *fc,
        double *x, double *w1, double *w2, double *r,
        int *itmax, int *iters,
        double *errtol, double *omega,
        int *iresid, int *iadjoint, int *gpu) {

    int numdia; /// @todo: doc

    MAT2(ac, *nx * *ny * *nz, 1);

    // Do in one step ***
    numdia = VAT(ipc, 11);
    if (numdia == 7) {
       if(*gpu == 0){
			Vgsrb7x(nx, ny, nz,
					ipc, rpc,
					RAT2(ac, 1,1), cc, fc,
					RAT2(ac, 1,2), RAT2(ac, 1,3), RAT2(ac, 1,4),
					x, w1, w2, r,
					itmax, iters, errtol, omega, iresid, iadjoint);
       }
       else
       {
    		Vgsrb7xGpu(nx, ny, nz,
				ipc, rpc,
				RAT2(ac, 1,1), cc, fc,
				RAT2(ac, 1,2), RAT2(ac, 1,3), RAT2(ac, 1,4),
				x, w1, w2, r,
				itmax, iters, errtol, omega, iresid, iadjoint);
       }
    } else if (numdia == 27) {
        Vgsrb27x(nx, ny, nz,
                 ipc, rpc,
                 RAT2(ac, 1, 1), cc, fc,
                 RAT2(ac, 1, 2), RAT2(ac, 1, 3), RAT2(ac, 1, 4),
                 RAT2(ac, 1, 5), RAT2(ac, 1, 6),
                 RAT2(ac, 1, 7), RAT2(ac, 1, 8), RAT2(ac, 1, 9), RAT2(ac, 1,10),
                 RAT2(ac, 1,11), RAT2(ac, 1,12), RAT2(ac, 1,13), RAT2(ac, 1,14),
                 x, w1, w2, r,
                 itmax, iters, errtol, omega, iresid, iadjoint);
    } else {
        Vnm_print(2, "GSRB: invalid stencil type given...\n");
    }
}

VPUBLIC void Vgsrb7xGpu(int *nx,int *ny,int *nz,
        int *ipc, double *rpc,
        double *oC, double *cc, double *fc,
        double *oE, double *oN, double *uC,
        double *x, double *w1, double *w2, double *r,
        int *itmax, int *iters,
        double *errtol, double *omega,
        int *iresid, int *iadjoint){
	
	int i, j, k;
	int sz = *nx * *ny * *nz; 					//<--- grid dimensions
	int threads = 384;							//<--- number of cuda threads per block (max 512) 
	int blocks = (int)ceil(sz/(float)threads); 	//<--- number of block of size threads needed to cover sz grid points

	//this macro creates variable dx_<arr>, dy_<arr>, and dz_<arr> with values nx, ny, and nz respectively
	MAT3(cc, *nx, *ny, *nz);
	MAT3(fc, *nx, *ny, *nz);
	MAT3( x, *nx, *ny, *nz);
	MAT3(w1, *nx, *ny, *nz);
	MAT3(w2, *nx, *ny, *nz);
	MAT3( r, *nx, *ny, *nz);

	MAT3(oE, *nx, *ny, *nz);
	MAT3(oN, *nx, *ny, *nz);
	MAT3(uC, *nx, *ny, *nz);
	MAT3(oC, *nx, *ny, *nz);

	//intialize cuda arrays and allocate the device memory
	float *d_x;  HANDLE_ERROR(cudaMalloc((void**)&d_x,  sizeof(float) * sz));
	float *d_x2; HANDLE_ERROR(cudaMalloc((void**)&d_x2, sizeof(float) * sz));
	float *d_cc; HANDLE_ERROR(cudaMalloc((void**)&d_cc, sizeof(float) * sz));
	float *d_fc; HANDLE_ERROR(cudaMalloc((void**)&d_fc, sizeof(float) * sz));
	float *d_oC; HANDLE_ERROR(cudaMalloc((void**)&d_oC, sizeof(float) * sz));
	float *d_uC; HANDLE_ERROR(cudaMalloc((void**)&d_uC, sizeof(float) * sz));
	float *d_oN; HANDLE_ERROR(cudaMalloc((void**)&d_oN, sizeof(float) * sz));
	float *d_oE; HANDLE_ERROR(cudaMalloc((void**)&d_oE, sizeof(float) * sz));
	
	//since any cuda card of capability <= sm_13 can't handle double data type we need to deprecate the matrix values to floats.
	//initialize  and allocate the memory for the float arrays
	float *fx;  fx  = (float*)malloc(sizeof(float)*sz);
	float *ffc; ffc = (float*)malloc(sizeof(float)*sz);
	float *fcc; fcc = (float*)malloc(sizeof(float)*sz);
	float *foC; foC = (float*)malloc(sizeof(float)*sz);
	float *fuC; fuC = (float*)malloc(sizeof(float)*sz);
	float *foN; foN = (float*)malloc(sizeof(float)*sz);
	float *foE; foE = (float*)malloc(sizeof(float)*sz);
	    
	//initialize them to 0
	for(i=0; i<sz; i++){
		fx[i]  = 0; ffc[i] = 0; fcc[i] = 0;
		foC[i] = 0; fuC[i] = 0; foN[i] = 0;
		foE[i] = 0;
	}
	
<<<<<<< HEAD
    int i, j, k, ioff;
    int sz = *nx * *ny * *nz; 					//<--- grid dimensions
    int threads = 384;							//<--- number of cuda threads per block (max 512) 
    int blocks = (int)ceil(sz/(float)threads); 	//<--- number of block of size threads needed to cover sz grid points
    
    //initialize the cuda timing variables
    //cudaEvent_t start, stop;
    //float time;
    
    
    //create cuda event timers
    //HANDLE_ERROR(cudaEventCreate(&start));
    //HANDLE_ERROR(cudaEventCreate(&stop));
    
    //set the cuda device
    //HANDLE_ERROR(cudaSetDevice(0)); //<------if there is more that one card however when I run it with only one card it seems to affect the results
    
    //initialize a file to write the different running times
//    FILE *fd;
//    fd = fopen("cudaTimes.txt", "a");
//    if(fd == NULL){
//    	printf("Failed to create file to print CUDA running times!\n");
//    	exit(-1);
//    }   
    
    //this macro creates variable dx_<arr>, dy_<arr>, and dz_<arr> with values nx, ny, and nz respectively
    MAT3(cc, *nx, *ny, *nz);
    MAT3(fc, *nx, *ny, *nz);
    MAT3( x, *nx, *ny, *nz);
    MAT3(w1, *nx, *ny, *nz);
    MAT3(w2, *nx, *ny, *nz);
    MAT3( r, *nx, *ny, *nz);

    MAT3(oE, *nx, *ny, *nz);
    MAT3(oN, *nx, *ny, *nz);
    MAT3(uC, *nx, *ny, *nz);
    MAT3(oC, *nx, *ny, *nz);

    //intialize cuda arrays and allocate the device memory
    double *d_x;  HANDLE_ERROR(cudaMalloc((void**)&d_x,  sizeof(double) * sz));
    double *d_x2; HANDLE_ERROR(cudaMalloc((void**)&d_x2, sizeof(double) * sz));
    double *d_cc; HANDLE_ERROR(cudaMalloc((void**)&d_cc, sizeof(double) * sz));
    double *d_fc; HANDLE_ERROR(cudaMalloc((void**)&d_fc, sizeof(double) * sz));
    double *d_oC; HANDLE_ERROR(cudaMalloc((void**)&d_oC, sizeof(double) * sz));
    double *d_uC; HANDLE_ERROR(cudaMalloc((void**)&d_uC, sizeof(double) * sz));
    double *d_oN; HANDLE_ERROR(cudaMalloc((void**)&d_oN, sizeof(double) * sz));
    double *d_oE; HANDLE_ERROR(cudaMalloc((void**)&d_oE, sizeof(double) * sz));
    
    //since any cuda card of capability <= sm_13 can't handle double data type we need to deprecate the matrix values to floats.
    //initialize  and allocate the memory for the float arrays
//    float *fx;  fx  = (float*)malloc(sizeof(float)*sz);
//    float *ffc; ffc = (float*)malloc(sizeof(float)*sz);
//    float *fcc; fcc = (float*)malloc(sizeof(float)*sz);
//    float *foC; foC = (float*)malloc(sizeof(float)*sz);
//    float *fuC; fuC = (float*)malloc(sizeof(float)*sz);
//    float *foN; foN = (float*)malloc(sizeof(float)*sz);
//    float *foE; foE = (float*)malloc(sizeof(float)*sz);
//    
//    //initialize them to 0
//    for(i=0; i<sz; i++){
//    	fx[i]  = 0; ffc[i] = 0; fcc[i] = 0;
//    	foC[i] = 0; fuC[i] = 0; foN[i] = 0;
//    	foE[i] = 0;
//    }
//    
//    //create the the corresponding dx,dy, and dz variable used in the VAT3 macro
//    MAT3(fx,  *nx,*ny,*nz);
//    MAT3(ffc, *nx,*ny,*nz);
//    MAT3(fcc, *nx,*ny,*nz);
//    MAT3(foC, *nx,*ny,*nz);
//    MAT3(fuC, *nx,*ny,*nz);
//    MAT3(foN, *nx,*ny,*nz);
//    MAT3(foE, *nx,*ny,*nz);
//    
//    //copy values from double arrays to the float arrays.
//    for(k=2; k<=*nz-1; k++){
//    	for(j=2; j<=*ny-1; j++){
//    		for(i=2; i<=*nx-1; i++){
//    			VAT3(fx,i,j,k) 	= (float)VAT3(x,i,j,k);
//    			VAT3(ffc,i,j,k)	= (float)VAT3(fc,i,j,k);
//    			VAT3(fcc,i,j,k) = (float)VAT3(cc,i,j,k);
//    			VAT3(foC,i,j,k) = (float)VAT3(oC,i,j,k);
//    			VAT3(fuC,i,j,k) = (float)VAT3(uC,i,j,k);
//    			VAT3(foN,i,j,k) = (float)VAT3(oN,i,j,k);
//    			VAT3(foE,i,j,k) = (float)VAT3(oE,i,j,k);
//    		}
//    	}
//    }
    
    //start timer for cuda memcpy
    //HANDLE_ERROR(cudaEventRecord(start,0))
    //copy data from host to device
    HANDLE_ERROR(cudaMemcpy(d_x,  x,  sizeof(double)*sz, cudaMemcpyHostToDevice));
    HANDLE_ERROR(cudaMemcpy(d_x2, x,  sizeof(double)*sz, cudaMemcpyHostToDevice));
    HANDLE_ERROR(cudaMemcpy(d_cc, cc, sizeof(double)*sz, cudaMemcpyHostToDevice));
    HANDLE_ERROR(cudaMemcpy(d_fc, fc, sizeof(double)*sz, cudaMemcpyHostToDevice));
    HANDLE_ERROR(cudaMemcpy(d_oC, oC, sizeof(double)*sz, cudaMemcpyHostToDevice));
    HANDLE_ERROR(cudaMemcpy(d_uC, uC, sizeof(double)*sz, cudaMemcpyHostToDevice));
    HANDLE_ERROR(cudaMemcpy(d_oN, oN, sizeof(double)*sz, cudaMemcpyHostToDevice));
    HANDLE_ERROR(cudaMemcpy(d_oE, oE, sizeof(double)*sz, cudaMemcpyHostToDevice));
    //stop timer for cuda memcpy
    //HANDLE_ERROR(cudaEventRecord(stop,0))
    //HANDLE_ERROR(cudaEventSynchronize(stop));
    //HANDLE_ERROR(cudaEventElapsedTime(&time,start,stop));
    
    
    //fprintf(fd, "*iters max: %d\n", *itmax);
    
    //start timing for kernel
    //HANDLE_ERROR(cudaEventRecord(start,0));
    start2 = clock();
    for (*iters=1; *iters<=*itmax; (*iters)++) {
    	
    	double *temp;
    	
    	cuTest<<<blocks, threads>>>(d_x, d_x2, d_fc, d_cc, d_oC, d_uC, d_oE, d_oN, sz, *nx, *ny, *nz);
    	HANDLE_ERROR(cudaGetLastError());
    	temp = d_x;
    	d_x = d_x2;
    	d_x2 = temp;
    	
        // Do the red points ***
//        #pragma omp parallel for private(i, j, k, ioff)
//        for (k=2; k<=*nz-1; k++) {
//            for (j=2; j<=*ny-1; j++) {
//                ioff = (1 - *iadjoint) * (    (j + k + 2) % 2)
//                     + (    *iadjoint) * (1 - (j + k + 2) % 2);
//                for (i=2+ioff; i<=*nx-1; i+=2) {
//                    VAT3(x, i, j, k) = (
//                            VAT3(fc,   i,  j,  k)
//                         +  VAT3(oN,   i,   j,   k) * VAT3(x,   i, j+1,   k)
//                         +  VAT3(oN,   i, j-1,   k) * VAT3(x,   i, j-1,   k)
//                         +  VAT3(oE,   i,   j,   k) * VAT3(x, i+1,   j,   k)
//                         +  VAT3(oE, i-1,   j,   k) * VAT3(x, i-1,   j,   k)
//                         + VAT3( uC,   i,   j, k-1) * VAT3(x,   i,   j, k-1)
//                         + VAT3( uC,   i,   j,   k) * VAT3(x,   i,   j, k+1)
//                         ) / (VAT3(oC, i, j, k) + VAT3(cc, i, j, k));
//                }
//            }
//        }
//
//        // Do the black points
//        #pragma omp parallel for private(i, j, k, ioff)
//        for (k=2; k<=*nz-1; k++) {
//            for (j=2; j<=*ny-1; j++) {
//                ioff =   (    *iadjoint) * (    (j + k + 2) % 2 )
//                       + (1 - *iadjoint) * (1 - (j + k + 2) % 2 );
//                for (i=2+ioff;i<=*nx-1; i+=2) {
//                    VAT3(x, i, j, k) = (
//                            VAT3(fc,   i,   j,   k)
//                         +  VAT3(oN,   i,   j,   k) * VAT3(x,   i,j+1,  k)
//                         +  VAT3(oN,   i, j-1,   k) * VAT3(x,   i,j-1,  k)
//                         +  VAT3(oE,   i,   j,   k) * VAT3(x, i+1,  j,  k)
//                         +  VAT3(oE, i-1,   j,   k) * VAT3(x, i-1,  j,  k)
//                         + VAT3( uC,   i,   j, k-1) * VAT3(x,   i,  j,k-1)
//                         + VAT3( uC,   i,   j,   k) * VAT3(x,   i,  j,k+1)
//                         ) / (VAT3(oC, i, j, k) + VAT3(cc, i, j, k));
//                }
//            }
//        }
    }
    HANDLE_ERROR(cudaThreadSynchronize());
    diff2= clock() - start2;
    //printf(    "Kernel execution: %d ms\n", diff2 * 1000 / CLOCKS_PER_SEC);
    //stop cuda timer
    //HANDLE_ERROR(cudaEventRecord(stop,0));
    //HANDLE_ERROR(cudaEventSynchronize(stop));
    //HANDLE_ERROR(cudaEventElapsedTime(&time, start, stop));
    
    //fprintf(fd,"Kernel Iteration time: %3.1f ms\n", time);
    //start timer for copy from device to host
    //HANDLE_ERROR(cudaEventRecord(start,0));
    //copy data from host to device
    HANDLE_ERROR(cudaMemcpy(x,   d_x, sizeof(double)*sz, cudaMemcpyDeviceToHost));
    HANDLE_ERROR(cudaMemcpy(cc, d_cc, sizeof(double)*sz, cudaMemcpyDeviceToHost));
    HANDLE_ERROR(cudaMemcpy(fc, d_fc, sizeof(double)*sz, cudaMemcpyDeviceToHost));
    HANDLE_ERROR(cudaMemcpy(oC, d_oC, sizeof(double)*sz, cudaMemcpyDeviceToHost));
    HANDLE_ERROR(cudaMemcpy(uC, d_uC, sizeof(double)*sz, cudaMemcpyDeviceToHost));
    HANDLE_ERROR(cudaMemcpy(oN, d_oN, sizeof(double)*sz, cudaMemcpyDeviceToHost));
    HANDLE_ERROR(cudaMemcpy(oE, d_oE, sizeof(double)*sz, cudaMemcpyDeviceToHost));
	//stop timer
    //HANDLE_ERROR(cudaEventRecord(stop,0));
    //HANDLE_ERROR(cudaEventSynchronize(stop));
    //HANDLE_ERROR(cudaEventElapsedTime(&time, start, stop));
    
    
    
//    for(k=2; k<=*nz-1; k++){
//    	for(j=2; j<=*ny-1; j++){
//    		for(i=2; i<=*nx-1; i++){
//    			VAT3(x,i,j,k) 	= (double)VAT3(fx,i,j,k);
//    			VAT3(fc,i,j,k)	= (double)VAT3(ffc,i,j,k);
//    			VAT3(cc,i,j,k) = (double)VAT3(fcc,i,j,k);
//    			VAT3(oC,i,j,k) = (double)VAT3(foC,i,j,k);
//    			VAT3(uC,i,j,k) = (double)VAT3(fuC,i,j,k);
//    			VAT3(oN,i,j,k) = (double)VAT3(foN,i,j,k);
//    			VAT3(oE,i,j,k) = (double)VAT3(foE,i,j,k);
//    		}
//    	}
//    }
    
    
    //close file
    //fclose(fd);
=======
	//create the the corresponding dx,dy, and dz variable used in the VAT3 macro
	MAT3(fx,  *nx,*ny,*nz);
	MAT3(ffc, *nx,*ny,*nz);
	MAT3(fcc, *nx,*ny,*nz);
	MAT3(foC, *nx,*ny,*nz);
	MAT3(fuC, *nx,*ny,*nz);
	MAT3(foN, *nx,*ny,*nz);
	MAT3(foE, *nx,*ny,*nz);
	
	//copy values from double arrays to the float arrays.
	for(k=2; k<=*nz-1; k++){
		for(j=2; j<=*ny-1; j++){
			for(i=2; i<=*nx-1; i++){
				VAT3(fx,i,j,k) 	= (float)VAT3(x,i,j,k);
				VAT3(ffc,i,j,k)	= (float)VAT3(fc,i,j,k);
				VAT3(fcc,i,j,k) = (float)VAT3(cc,i,j,k);
				VAT3(foC,i,j,k) = (float)VAT3(oC,i,j,k);
				VAT3(fuC,i,j,k) = (float)VAT3(uC,i,j,k);
				VAT3(foN,i,j,k) = (float)VAT3(oN,i,j,k);
				VAT3(foE,i,j,k) = (float)VAT3(oE,i,j,k);
			}
		}
	}
	    

	//copy data from host to device
	HANDLE_ERROR(cudaMemcpy(d_x,  fx,  sizeof(float)*sz, cudaMemcpyHostToDevice));
	HANDLE_ERROR(cudaMemcpy(d_x2, fx,  sizeof(float)*sz, cudaMemcpyHostToDevice));
	HANDLE_ERROR(cudaMemcpy(d_cc, fcc, sizeof(float)*sz, cudaMemcpyHostToDevice));
	HANDLE_ERROR(cudaMemcpy(d_fc, ffc, sizeof(float)*sz, cudaMemcpyHostToDevice));
	HANDLE_ERROR(cudaMemcpy(d_oC, foC, sizeof(float)*sz, cudaMemcpyHostToDevice));
	HANDLE_ERROR(cudaMemcpy(d_uC, fuC, sizeof(float)*sz, cudaMemcpyHostToDevice));
	HANDLE_ERROR(cudaMemcpy(d_oN, foN, sizeof(float)*sz, cudaMemcpyHostToDevice));
	HANDLE_ERROR(cudaMemcpy(d_oE, foE, sizeof(float)*sz, cudaMemcpyHostToDevice));
	    
	for (*iters=1; *iters<=*itmax; (*iters)++) {

		float *temp;
		
		cuTest<<<blocks, threads>>>(d_x, d_x2, d_fc, d_cc, d_oC, d_uC, d_oE, d_oN, sz, *nx, *ny, *nz);
		HANDLE_ERROR(cudaGetLastError());
		temp = d_x;
		d_x = d_x2;
		d_x2 = temp;
		
		cuTest<<<blocks, threads>>>(d_x, d_x2, d_fc, d_cc, d_oC, d_uC, d_oE, d_oN, sz, *nx, *ny, *nz);
		HANDLE_ERROR(cudaGetLastError());
		temp = d_x;
		d_x = d_x2;
		d_x2 = temp;
		
		cuTest<<<blocks, threads>>>(d_x, d_x2, d_fc, d_cc, d_oC, d_uC, d_oE, d_oN, sz, *nx, *ny, *nz);
		HANDLE_ERROR(cudaGetLastError());
		temp = d_x;
		d_x = d_x2;
		d_x2 = temp;
>>>>>>> 56d805d2

	}
	HANDLE_ERROR(cudaThreadSynchronize());
	
	//copy data from device to host
	HANDLE_ERROR(cudaMemcpy(fx,   d_x, sizeof(float)*sz, cudaMemcpyDeviceToHost));
	HANDLE_ERROR(cudaMemcpy(fcc, d_cc, sizeof(float)*sz, cudaMemcpyDeviceToHost));
	HANDLE_ERROR(cudaMemcpy(ffc, d_fc, sizeof(float)*sz, cudaMemcpyDeviceToHost));
	HANDLE_ERROR(cudaMemcpy(foC, d_oC, sizeof(float)*sz, cudaMemcpyDeviceToHost));
	HANDLE_ERROR(cudaMemcpy(fuC, d_uC, sizeof(float)*sz, cudaMemcpyDeviceToHost));
	HANDLE_ERROR(cudaMemcpy(foN, d_oN, sizeof(float)*sz, cudaMemcpyDeviceToHost));
	HANDLE_ERROR(cudaMemcpy(foE, d_oE, sizeof(float)*sz, cudaMemcpyDeviceToHost));
	
	for(k=2; k<=*nz-1; k++){
		for(j=2; j<=*ny-1; j++){
			for(i=2; i<=*nx-1; i++){
				VAT3(x,i,j,k) 	= (double)VAT3(fx,i,j,k);
				VAT3(fc,i,j,k)	= (double)VAT3(ffc,i,j,k);
				VAT3(cc,i,j,k) = (double)VAT3(fcc,i,j,k);
				VAT3(oC,i,j,k) = (double)VAT3(foC,i,j,k);
				VAT3(uC,i,j,k) = (double)VAT3(fuC,i,j,k);
				VAT3(oN,i,j,k) = (double)VAT3(foN,i,j,k);
				VAT3(oE,i,j,k) = (double)VAT3(foE,i,j,k);
			}
		}
	}

	//release cuda memory
	HANDLE_ERROR(cudaFree(d_x));  HANDLE_ERROR(cudaFree(d_cc)); HANDLE_ERROR(cudaFree(d_fc));
	HANDLE_ERROR(cudaFree(d_oC)); HANDLE_ERROR(cudaFree(d_uC)); HANDLE_ERROR(cudaFree(d_oE));
	HANDLE_ERROR(cudaFree(d_oN)); HANDLE_ERROR(cudaFree(d_x2)); 
	
	//release float arrays
	free(fx);  free(ffc); free(fcc);
	free(foC); free(fuC); free(foN);
	free(foE); 
	
	//reset the cuda device
	HANDLE_ERROR(cudaDeviceReset());
	
	if (*iresid == 1){
		Vmresid7_1s(nx, ny, nz, ipc, rpc, oC, cc, fc, oE, oN, uC, x, r);
//		FILE *fd;
//		fd = fopen("residual.txt", "a");
//		for (k=2; k<=*nz-1; k++) {
//				   for (j=2; j<=*ny-1; j++) {
//					   for (i=2; i<=*nx-1; i++) {
//						   fprintf(fd,"(%d): x=%f r=%f\n", (k-1)*(*nx)*(*ny)+(j-1)*(*nx)+(i-1),VAT3(x,i,j,k), VAT3(r,i,j,k));
//					   }
//				   }
//		}
//		fprintf(fd,"**********************************************\n");
//		fclose(fd);
//		exit(-1);
	}

}

VPUBLIC void Vgsrb7x(int *nx,int *ny,int *nz,
        int *ipc, double *rpc,
        double *oC, double *cc, double *fc,
        double *oE, double *oN, double *uC,
        double *x, double *w1, double *w2, double *r,
        int *itmax, int *iters,
        double *errtol, double *omega,
        int *iresid, int *iadjoint) {

    int i, j, k, ioff;    
    
<<<<<<< HEAD
    //release float arrays
//    free(fx);  free(ffc); free(fcc);
//    free(foC); free(fuC); free(foN);
//    free(foE); 
=======
    //this macro creates variable dx_<arr>, dy_<arr>, and dz_<arr> with values nx, ny, and nz respectively
    MAT3(cc, *nx, *ny, *nz);
    MAT3(fc, *nx, *ny, *nz);
    MAT3( x, *nx, *ny, *nz);
    MAT3(w1, *nx, *ny, *nz);
    MAT3(w2, *nx, *ny, *nz);
    MAT3( r, *nx, *ny, *nz);
>>>>>>> 56d805d2

    MAT3(oE, *nx, *ny, *nz);
    MAT3(oN, *nx, *ny, *nz);
    MAT3(uC, *nx, *ny, *nz);
    MAT3(oC, *nx, *ny, *nz);

    
    for (*iters=1; *iters<=*itmax; (*iters)++) {
    		
        // Do the red points ***
        #pragma omp parallel for private(i, j, k, ioff)
        for (k=2; k<=*nz-1; k++) {
            for (j=2; j<=*ny-1; j++) {
                ioff = (1 - *iadjoint) * (    (j + k + 2) % 2)
                     + (    *iadjoint) * (1 - (j + k + 2) % 2);
                for (i=2+ioff; i<=*nx-1; i+=2) {
                    VAT3(x, i, j, k) = (
                            VAT3(fc,   i,  j,  k)
                         +  VAT3(oN,   i,   j,   k) * VAT3(x,   i, j+1,   k)
                         +  VAT3(oN,   i, j-1,   k) * VAT3(x,   i, j-1,   k)
                         +  VAT3(oE,   i,   j,   k) * VAT3(x, i+1,   j,   k)
                         +  VAT3(oE, i-1,   j,   k) * VAT3(x, i-1,   j,   k)
                         + VAT3( uC,   i,   j, k-1) * VAT3(x,   i,   j, k-1)
                         + VAT3( uC,   i,   j,   k) * VAT3(x,   i,   j, k+1)
                         ) / (VAT3(oC, i, j, k) + VAT3(cc, i, j, k));
                }
            }
        }

        // Do the black points
        #pragma omp parallel for private(i, j, k, ioff)
        for (k=2; k<=*nz-1; k++) {
            for (j=2; j<=*ny-1; j++) {
                ioff =   (    *iadjoint) * (    (j + k + 2) % 2 )
                       + (1 - *iadjoint) * (1 - (j + k + 2) % 2 );
                for (i=2+ioff;i<=*nx-1; i+=2) {
                    VAT3(x, i, j, k) = (
                            VAT3(fc,   i,   j,   k)
                         +  VAT3(oN,   i,   j,   k) * VAT3(x,   i,j+1,  k)
                         +  VAT3(oN,   i, j-1,   k) * VAT3(x,   i,j-1,  k)
                         +  VAT3(oE,   i,   j,   k) * VAT3(x, i+1,  j,  k)
                         +  VAT3(oE, i-1,   j,   k) * VAT3(x, i-1,  j,  k)
                         + VAT3( uC,   i,   j, k-1) * VAT3(x,   i,  j,k-1)
                         + VAT3( uC,   i,   j,   k) * VAT3(x,   i,  j,k+1)
                         ) / (VAT3(oC, i, j, k) + VAT3(cc, i, j, k));
                }
            }
        }
    }
 
    if (*iresid == 1){
        Vmresid7_1s(nx, ny, nz, ipc, rpc, oC, cc, fc, oE, oN, uC, x, r);
//        FILE *fd;
//        fd = fopen("residual.txt", "a");
//        for (k=2; k<=*nz-1; k++) {
//                   for (j=2; j<=*ny-1; j++) {
//                	   for (i=2; i<=*nx-1; i++) {
//                		   fprintf(fd,"(%d): x=%f r=%f\n", (k-1)*(*nx)*(*ny)+(j-1)*(*nx)+(i-1),VAT3(x,i,j,k), VAT3(r,i,j,k));
//                	   }
//                   }
//        }
//        fprintf(fd,"**********************************************\n");
//        fclose(fd);
//        exit(-1);
    }
}



VPUBLIC void Vgsrb27x(int *nx,int *ny,int *nz,
        int *ipc, double *rpc,
        double  *oC, double  *cc, double  *fc,
        double  *oE, double  *oN, double  *uC, double *oNE, double *oNW,
        double  *uE, double  *uW, double  *uN, double  *uS,
        double *uNE, double *uNW, double *uSE, double *uSW,
        double *x, double *w1, double *w2, double *r,
        int *itmax, int *iters,
        double *errtol, double *omega,
        int *iresid, int *iadjoint) {

    int  i,  j,  k;
    int i1, j1, k1;
    int i2, j2, k2;
    int ioff;
    int istep;

    double tmpO, tmpU, tmpD;

    MAT3( cc, *nx, *ny, *nz);
    MAT3(fc, *nx, *ny, *nz);
    MAT3( x, *nx, *ny, *nz);
    MAT3(w1, *nx, *ny, *nz);
    MAT3(w2, *nx, *ny, *nz);
    MAT3( r, *nx, *ny, *nz);

    MAT3(oE, *nx, *ny, *nz);
    MAT3(oN, *nx, *ny, *nz);
    MAT3(uC, *nx, *ny, *nz);
    MAT3(oC, *nx, *ny, *nz);

    MAT3(oNE, *nx, *ny, *nz);
    MAT3(oNW, *nx, *ny, *nz);

    MAT3( uE, *nx, *ny, *nz);
    MAT3( uW, *nx, *ny, *nz);
    MAT3( uN, *nx, *ny, *nz);
    MAT3( uS, *nx, *ny, *nz);
    MAT3(uNE, *nx, *ny, *nz);
    MAT3(uNW, *nx, *ny, *nz);
    MAT3(uSE, *nx, *ny, *nz);
    MAT3(uSW, *nx, *ny, *nz);

    // Do the gauss-seidel iteration itmax times

    /*
    i1    = (1 - *iadjoint) *   2  + (    *iadjoint) * (*nx - 1);
    i2    = (    *iadjoint) *   2  + (1 - *iadjoint) * (*nx - 1);
    j1    = (1 - *iadjoint) *   2  + (    *iadjoint) * (*ny - 1);
    j2    = (    *iadjoint) *   2  + (1 - *iadjoint) * (*ny - 1);
    k1    = (1 - *iadjoint) *   2  + (    *iadjoint) * (*nz - 1);
    k2    = (    *iadjoint) *   2  + (1 - *iadjoint) * (*nz - 1);
    istep = (    *iadjoint) * (-1) + (1 - *iadjoint) * (1);
    */

    i1 = (1-*iadjoint) * 2 + *iadjoint     * (*nx-1);
    i2 = *iadjoint     * 2 + (1-*iadjoint) * (*nx-1);
    j1 = (1-*iadjoint) * 2 + *iadjoint     * (*ny-1);
    j2 = *iadjoint     * 2 + (1-*iadjoint) * (*ny-1);
    k1 = (1-*iadjoint) * 2 + *iadjoint     * (*nz-1);
    k2 = *iadjoint     * 2 + (1-*iadjoint) * (*nz-1);
    istep = *iadjoint*(-1) + (1-*iadjoint)*(1);

    for (*iters=1; *iters<=*itmax; (*iters)++) {

        //#pragma omp parallel for private(i, j, k, ioff, tmpO, tmpU, tmpD)
        for (k=2; k<=*nz-1; k++) {

            for (j=2; j<=*ny-1; j++) {

                ioff = (1 - *iadjoint) * (    (j + k + 2) % 2)
                     + (    *iadjoint) * (1 - (j + k + 2) % 2);

                for (i=2+ioff; i<=*nx-1; i+=2) {

                    tmpO =
                         + VAT3(  oN,   i,   j,   k) * VAT3(x,   i, j+1,   k)
                         + VAT3(  oN,   i, j-1,   k) * VAT3(x,   i, j-1,   k)
                         + VAT3(  oE,   i,   j,   k) * VAT3(x, i+1,   j,   k)
                         + VAT3(  oE, i-1,   j,   k) * VAT3(x, i-1,   j,   k)
                         + VAT3( oNE,   i,   j,   k) * VAT3(x, i+1, j+1,   k)
                         + VAT3( oNW,   i,   j,   k) * VAT3(x, i-1, j+1,   k)
                         + VAT3( oNW, i+1, j-1,   k) * VAT3(x, i+1, j-1,   k)
                         + VAT3( oNE, i-1, j-1,   k) * VAT3(x, i-1, j-1,   k);

                   tmpU =
                         + VAT3(  uC,   i,   j,   k) * VAT3(x,   i,   j, k+1)
                         + VAT3(  uN,   i,   j,   k) * VAT3(x,   i, j+1, k+1)
                         + VAT3(  uS,   i,   j,   k) * VAT3(x,   i, j-1, k+1)
                         + VAT3(  uE,   i,   j,   k) * VAT3(x, i+1,   j, k+1)
                         + VAT3(  uW,   i,   j,   k) * VAT3(x, i-1,   j, k+1)
                         + VAT3( uNE,   i,   j,   k) * VAT3(x, i+1, j+1, k+1)
                         + VAT3( uNW,   i,   j,   k) * VAT3(x, i-1, j+1, k+1)
                         + VAT3( uSE,   i,   j,   k) * VAT3(x, i+1, j-1, k+1)
                         + VAT3( uSW,   i,   j,   k) * VAT3(x, i-1, j-1, k+1);

                   tmpD =
                         + VAT3(  uC,   i,   j, k-1) * VAT3(x,   i,   j, k-1)
                         + VAT3(  uS,   i, j+1, k-1) * VAT3(x,   i, j+1, k-1)
                         + VAT3(  uN,   i, j-1, k-1) * VAT3(x,   i, j-1, k-1)
                         + VAT3(  uW, i+1,   j, k-1) * VAT3(x, i+1,   j, k-1)
                         + VAT3(  uE, i-1,   j, k-1) * VAT3(x, i-1,   j, k-1)
                         + VAT3( uSW, i+1, j+1, k-1) * VAT3(x, i+1, j+1, k-1)
                         + VAT3( uSE, i-1, j+1, k-1) * VAT3(x, i-1, j+1, k-1)
                         + VAT3( uNW, i+1, j-1, k-1) * VAT3(x, i+1, j-1, k-1)
                         + VAT3( uNE, i-1, j-1, k-1) * VAT3(x, i-1, j-1, k-1);

                       VAT3(x, i,j,k) = (VAT3(fc, i, j, k) + (tmpO + tmpU + tmpD))
                                / (VAT3(oC, i, j, k) + VAT3(cc, i, j, k));

                }
            }
        }

        //#pragma omp parallel for private(i, j, k, ioff, tmpO, tmpU, tmpD)
        for (k=2; k<=*nz-1; k++) {

            for (j=2; j<=*ny-1; j++) {

                ioff = (    *iadjoint) * (    (j + k + 2) % 2)
                     + (1 - *iadjoint) * (1 - (j + k + 2) % 2);

                for (i=2+ioff; i<=*nx-1; i+=2) {

                    tmpO =
                         + VAT3(  oN,   i,   j,   k) * VAT3(x,   i, j+1,   k)
                         + VAT3(  oN,   i, j-1,   k) * VAT3(x,   i, j-1,   k)
                         + VAT3(  oE,   i,   j,   k) * VAT3(x, i+1,   j,   k)
                         + VAT3(  oE, i-1,   j,   k) * VAT3(x, i-1,   j,   k)
                         + VAT3( oNE,   i,   j,   k) * VAT3(x, i+1, j+1,   k)
                         + VAT3( oNW,   i,   j,   k) * VAT3(x, i-1, j+1,   k)
                         + VAT3( oNW, i+1, j-1,   k) * VAT3(x, i+1, j-1,   k)
                         + VAT3( oNE, i-1, j-1,   k) * VAT3(x, i-1, j-1,   k);

                    tmpU =
                         + VAT3(  uC,   i,   j,   k) * VAT3(x,   i,   j, k+1)
                         + VAT3(  uN,   i,   j,   k) * VAT3(x,   i, j+1, k+1)
                         + VAT3(  uS,   i,   j,   k) * VAT3(x,   i, j-1, k+1)
                         + VAT3(  uE,   i,   j,   k) * VAT3(x, i+1,   j, k+1)
                         + VAT3(  uW,   i,   j,   k) * VAT3(x, i-1,   j, k+1)
                         + VAT3( uNE,   i,   j,   k) * VAT3(x, i+1, j+1, k+1)
                         + VAT3( uNW,   i,   j,   k) * VAT3(x, i-1, j+1, k+1)
                         + VAT3( uSE,   i,   j,   k) * VAT3(x, i+1, j-1, k+1)
                         + VAT3( uSW,   i,   j,   k) * VAT3(x, i-1, j-1, k+1);

                   tmpD =
                         + VAT3(  uC,   i,   j, k-1) * VAT3(x,   i,   j, k-1)
                         + VAT3(  uS,   i, j+1, k-1) * VAT3(x,   i, j+1, k-1)
                         + VAT3(  uN,   i, j-1, k-1) * VAT3(x,   i, j-1, k-1)
                         + VAT3(  uW, i+1,   j, k-1) * VAT3(x, i+1,   j, k-1)
                         + VAT3(  uE, i-1,   j, k-1) * VAT3(x, i-1,   j, k-1)
                         + VAT3( uSW, i+1, j+1, k-1) * VAT3(x, i+1, j+1, k-1)
                         + VAT3( uSE, i-1, j+1, k-1) * VAT3(x, i-1, j+1, k-1)
                         + VAT3( uNW, i+1, j-1, k-1) * VAT3(x, i+1, j-1, k-1)
                         + VAT3( uNE, i-1, j-1, k-1) * VAT3(x, i-1, j-1, k-1);

                   VAT3(x, i,j,k) = (VAT3(fc, i, j, k) + (tmpO + tmpU + tmpD))
                            / (VAT3(oC, i, j, k) + VAT3(cc, i, j, k));
                }
            }
        }
    }

    // If specified, return the new residual as well
    if (*iresid == 1)
        Vmresid27_1s(nx, ny, nz,
                     ipc, rpc,
                      oC,  cc,  fc,
                      oE,  oN,  uC,
                     oNE, oNW,
                     uE,   uW,  uN,  uS,
                     uNE, uNW, uSE, uSW,
                       x,   r);
}<|MERGE_RESOLUTION|>--- conflicted
+++ resolved
@@ -150,25 +150,24 @@
 	MAT3(w1, *nx, *ny, *nz);
 	MAT3(w2, *nx, *ny, *nz);
 	MAT3( r, *nx, *ny, *nz);
-
 	MAT3(oE, *nx, *ny, *nz);
 	MAT3(oN, *nx, *ny, *nz);
 	MAT3(uC, *nx, *ny, *nz);
 	MAT3(oC, *nx, *ny, *nz);
 
 	//intialize cuda arrays and allocate the device memory
-	float *d_x;  HANDLE_ERROR(cudaMalloc((void**)&d_x,  sizeof(float) * sz));
-	float *d_x2; HANDLE_ERROR(cudaMalloc((void**)&d_x2, sizeof(float) * sz));
-	float *d_cc; HANDLE_ERROR(cudaMalloc((void**)&d_cc, sizeof(float) * sz));
-	float *d_fc; HANDLE_ERROR(cudaMalloc((void**)&d_fc, sizeof(float) * sz));
-	float *d_oC; HANDLE_ERROR(cudaMalloc((void**)&d_oC, sizeof(float) * sz));
-	float *d_uC; HANDLE_ERROR(cudaMalloc((void**)&d_uC, sizeof(float) * sz));
-	float *d_oN; HANDLE_ERROR(cudaMalloc((void**)&d_oN, sizeof(float) * sz));
-	float *d_oE; HANDLE_ERROR(cudaMalloc((void**)&d_oE, sizeof(float) * sz));
+	double *d_x;  HANDLE_ERROR(cudaMalloc((void**)&d_x,  sizeof(double) * sz));
+	double *d_x2; HANDLE_ERROR(cudaMalloc((void**)&d_x2, sizeof(double) * sz));
+	double *d_cc; HANDLE_ERROR(cudaMalloc((void**)&d_cc, sizeof(double) * sz));
+	double *d_fc; HANDLE_ERROR(cudaMalloc((void**)&d_fc, sizeof(double) * sz));
+	double *d_oC; HANDLE_ERROR(cudaMalloc((void**)&d_oC, sizeof(double) * sz));
+	double *d_uC; HANDLE_ERROR(cudaMalloc((void**)&d_uC, sizeof(double) * sz));
+	double *d_oN; HANDLE_ERROR(cudaMalloc((void**)&d_oN, sizeof(double) * sz));
+	double *d_oE; HANDLE_ERROR(cudaMalloc((void**)&d_oE, sizeof(double) * sz));
 	
 	//since any cuda card of capability <= sm_13 can't handle double data type we need to deprecate the matrix values to floats.
 	//initialize  and allocate the memory for the float arrays
-	float *fx;  fx  = (float*)malloc(sizeof(float)*sz);
+	/*float *fx;  fx  = (float*)malloc(sizeof(float)*sz);
 	float *ffc; ffc = (float*)malloc(sizeof(float)*sz);
 	float *fcc; fcc = (float*)malloc(sizeof(float)*sz);
 	float *foC; foC = (float*)malloc(sizeof(float)*sz);
@@ -182,213 +181,7 @@
 		foC[i] = 0; fuC[i] = 0; foN[i] = 0;
 		foE[i] = 0;
 	}
-	
-<<<<<<< HEAD
-    int i, j, k, ioff;
-    int sz = *nx * *ny * *nz; 					//<--- grid dimensions
-    int threads = 384;							//<--- number of cuda threads per block (max 512) 
-    int blocks = (int)ceil(sz/(float)threads); 	//<--- number of block of size threads needed to cover sz grid points
-    
-    //initialize the cuda timing variables
-    //cudaEvent_t start, stop;
-    //float time;
-    
-    
-    //create cuda event timers
-    //HANDLE_ERROR(cudaEventCreate(&start));
-    //HANDLE_ERROR(cudaEventCreate(&stop));
-    
-    //set the cuda device
-    //HANDLE_ERROR(cudaSetDevice(0)); //<------if there is more that one card however when I run it with only one card it seems to affect the results
-    
-    //initialize a file to write the different running times
-//    FILE *fd;
-//    fd = fopen("cudaTimes.txt", "a");
-//    if(fd == NULL){
-//    	printf("Failed to create file to print CUDA running times!\n");
-//    	exit(-1);
-//    }   
-    
-    //this macro creates variable dx_<arr>, dy_<arr>, and dz_<arr> with values nx, ny, and nz respectively
-    MAT3(cc, *nx, *ny, *nz);
-    MAT3(fc, *nx, *ny, *nz);
-    MAT3( x, *nx, *ny, *nz);
-    MAT3(w1, *nx, *ny, *nz);
-    MAT3(w2, *nx, *ny, *nz);
-    MAT3( r, *nx, *ny, *nz);
-
-    MAT3(oE, *nx, *ny, *nz);
-    MAT3(oN, *nx, *ny, *nz);
-    MAT3(uC, *nx, *ny, *nz);
-    MAT3(oC, *nx, *ny, *nz);
-
-    //intialize cuda arrays and allocate the device memory
-    double *d_x;  HANDLE_ERROR(cudaMalloc((void**)&d_x,  sizeof(double) * sz));
-    double *d_x2; HANDLE_ERROR(cudaMalloc((void**)&d_x2, sizeof(double) * sz));
-    double *d_cc; HANDLE_ERROR(cudaMalloc((void**)&d_cc, sizeof(double) * sz));
-    double *d_fc; HANDLE_ERROR(cudaMalloc((void**)&d_fc, sizeof(double) * sz));
-    double *d_oC; HANDLE_ERROR(cudaMalloc((void**)&d_oC, sizeof(double) * sz));
-    double *d_uC; HANDLE_ERROR(cudaMalloc((void**)&d_uC, sizeof(double) * sz));
-    double *d_oN; HANDLE_ERROR(cudaMalloc((void**)&d_oN, sizeof(double) * sz));
-    double *d_oE; HANDLE_ERROR(cudaMalloc((void**)&d_oE, sizeof(double) * sz));
-    
-    //since any cuda card of capability <= sm_13 can't handle double data type we need to deprecate the matrix values to floats.
-    //initialize  and allocate the memory for the float arrays
-//    float *fx;  fx  = (float*)malloc(sizeof(float)*sz);
-//    float *ffc; ffc = (float*)malloc(sizeof(float)*sz);
-//    float *fcc; fcc = (float*)malloc(sizeof(float)*sz);
-//    float *foC; foC = (float*)malloc(sizeof(float)*sz);
-//    float *fuC; fuC = (float*)malloc(sizeof(float)*sz);
-//    float *foN; foN = (float*)malloc(sizeof(float)*sz);
-//    float *foE; foE = (float*)malloc(sizeof(float)*sz);
-//    
-//    //initialize them to 0
-//    for(i=0; i<sz; i++){
-//    	fx[i]  = 0; ffc[i] = 0; fcc[i] = 0;
-//    	foC[i] = 0; fuC[i] = 0; foN[i] = 0;
-//    	foE[i] = 0;
-//    }
-//    
-//    //create the the corresponding dx,dy, and dz variable used in the VAT3 macro
-//    MAT3(fx,  *nx,*ny,*nz);
-//    MAT3(ffc, *nx,*ny,*nz);
-//    MAT3(fcc, *nx,*ny,*nz);
-//    MAT3(foC, *nx,*ny,*nz);
-//    MAT3(fuC, *nx,*ny,*nz);
-//    MAT3(foN, *nx,*ny,*nz);
-//    MAT3(foE, *nx,*ny,*nz);
-//    
-//    //copy values from double arrays to the float arrays.
-//    for(k=2; k<=*nz-1; k++){
-//    	for(j=2; j<=*ny-1; j++){
-//    		for(i=2; i<=*nx-1; i++){
-//    			VAT3(fx,i,j,k) 	= (float)VAT3(x,i,j,k);
-//    			VAT3(ffc,i,j,k)	= (float)VAT3(fc,i,j,k);
-//    			VAT3(fcc,i,j,k) = (float)VAT3(cc,i,j,k);
-//    			VAT3(foC,i,j,k) = (float)VAT3(oC,i,j,k);
-//    			VAT3(fuC,i,j,k) = (float)VAT3(uC,i,j,k);
-//    			VAT3(foN,i,j,k) = (float)VAT3(oN,i,j,k);
-//    			VAT3(foE,i,j,k) = (float)VAT3(oE,i,j,k);
-//    		}
-//    	}
-//    }
-    
-    //start timer for cuda memcpy
-    //HANDLE_ERROR(cudaEventRecord(start,0))
-    //copy data from host to device
-    HANDLE_ERROR(cudaMemcpy(d_x,  x,  sizeof(double)*sz, cudaMemcpyHostToDevice));
-    HANDLE_ERROR(cudaMemcpy(d_x2, x,  sizeof(double)*sz, cudaMemcpyHostToDevice));
-    HANDLE_ERROR(cudaMemcpy(d_cc, cc, sizeof(double)*sz, cudaMemcpyHostToDevice));
-    HANDLE_ERROR(cudaMemcpy(d_fc, fc, sizeof(double)*sz, cudaMemcpyHostToDevice));
-    HANDLE_ERROR(cudaMemcpy(d_oC, oC, sizeof(double)*sz, cudaMemcpyHostToDevice));
-    HANDLE_ERROR(cudaMemcpy(d_uC, uC, sizeof(double)*sz, cudaMemcpyHostToDevice));
-    HANDLE_ERROR(cudaMemcpy(d_oN, oN, sizeof(double)*sz, cudaMemcpyHostToDevice));
-    HANDLE_ERROR(cudaMemcpy(d_oE, oE, sizeof(double)*sz, cudaMemcpyHostToDevice));
-    //stop timer for cuda memcpy
-    //HANDLE_ERROR(cudaEventRecord(stop,0))
-    //HANDLE_ERROR(cudaEventSynchronize(stop));
-    //HANDLE_ERROR(cudaEventElapsedTime(&time,start,stop));
-    
-    
-    //fprintf(fd, "*iters max: %d\n", *itmax);
-    
-    //start timing for kernel
-    //HANDLE_ERROR(cudaEventRecord(start,0));
-    start2 = clock();
-    for (*iters=1; *iters<=*itmax; (*iters)++) {
-    	
-    	double *temp;
-    	
-    	cuTest<<<blocks, threads>>>(d_x, d_x2, d_fc, d_cc, d_oC, d_uC, d_oE, d_oN, sz, *nx, *ny, *nz);
-    	HANDLE_ERROR(cudaGetLastError());
-    	temp = d_x;
-    	d_x = d_x2;
-    	d_x2 = temp;
-    	
-        // Do the red points ***
-//        #pragma omp parallel for private(i, j, k, ioff)
-//        for (k=2; k<=*nz-1; k++) {
-//            for (j=2; j<=*ny-1; j++) {
-//                ioff = (1 - *iadjoint) * (    (j + k + 2) % 2)
-//                     + (    *iadjoint) * (1 - (j + k + 2) % 2);
-//                for (i=2+ioff; i<=*nx-1; i+=2) {
-//                    VAT3(x, i, j, k) = (
-//                            VAT3(fc,   i,  j,  k)
-//                         +  VAT3(oN,   i,   j,   k) * VAT3(x,   i, j+1,   k)
-//                         +  VAT3(oN,   i, j-1,   k) * VAT3(x,   i, j-1,   k)
-//                         +  VAT3(oE,   i,   j,   k) * VAT3(x, i+1,   j,   k)
-//                         +  VAT3(oE, i-1,   j,   k) * VAT3(x, i-1,   j,   k)
-//                         + VAT3( uC,   i,   j, k-1) * VAT3(x,   i,   j, k-1)
-//                         + VAT3( uC,   i,   j,   k) * VAT3(x,   i,   j, k+1)
-//                         ) / (VAT3(oC, i, j, k) + VAT3(cc, i, j, k));
-//                }
-//            }
-//        }
-//
-//        // Do the black points
-//        #pragma omp parallel for private(i, j, k, ioff)
-//        for (k=2; k<=*nz-1; k++) {
-//            for (j=2; j<=*ny-1; j++) {
-//                ioff =   (    *iadjoint) * (    (j + k + 2) % 2 )
-//                       + (1 - *iadjoint) * (1 - (j + k + 2) % 2 );
-//                for (i=2+ioff;i<=*nx-1; i+=2) {
-//                    VAT3(x, i, j, k) = (
-//                            VAT3(fc,   i,   j,   k)
-//                         +  VAT3(oN,   i,   j,   k) * VAT3(x,   i,j+1,  k)
-//                         +  VAT3(oN,   i, j-1,   k) * VAT3(x,   i,j-1,  k)
-//                         +  VAT3(oE,   i,   j,   k) * VAT3(x, i+1,  j,  k)
-//                         +  VAT3(oE, i-1,   j,   k) * VAT3(x, i-1,  j,  k)
-//                         + VAT3( uC,   i,   j, k-1) * VAT3(x,   i,  j,k-1)
-//                         + VAT3( uC,   i,   j,   k) * VAT3(x,   i,  j,k+1)
-//                         ) / (VAT3(oC, i, j, k) + VAT3(cc, i, j, k));
-//                }
-//            }
-//        }
-    }
-    HANDLE_ERROR(cudaThreadSynchronize());
-    diff2= clock() - start2;
-    //printf(    "Kernel execution: %d ms\n", diff2 * 1000 / CLOCKS_PER_SEC);
-    //stop cuda timer
-    //HANDLE_ERROR(cudaEventRecord(stop,0));
-    //HANDLE_ERROR(cudaEventSynchronize(stop));
-    //HANDLE_ERROR(cudaEventElapsedTime(&time, start, stop));
-    
-    //fprintf(fd,"Kernel Iteration time: %3.1f ms\n", time);
-    //start timer for copy from device to host
-    //HANDLE_ERROR(cudaEventRecord(start,0));
-    //copy data from host to device
-    HANDLE_ERROR(cudaMemcpy(x,   d_x, sizeof(double)*sz, cudaMemcpyDeviceToHost));
-    HANDLE_ERROR(cudaMemcpy(cc, d_cc, sizeof(double)*sz, cudaMemcpyDeviceToHost));
-    HANDLE_ERROR(cudaMemcpy(fc, d_fc, sizeof(double)*sz, cudaMemcpyDeviceToHost));
-    HANDLE_ERROR(cudaMemcpy(oC, d_oC, sizeof(double)*sz, cudaMemcpyDeviceToHost));
-    HANDLE_ERROR(cudaMemcpy(uC, d_uC, sizeof(double)*sz, cudaMemcpyDeviceToHost));
-    HANDLE_ERROR(cudaMemcpy(oN, d_oN, sizeof(double)*sz, cudaMemcpyDeviceToHost));
-    HANDLE_ERROR(cudaMemcpy(oE, d_oE, sizeof(double)*sz, cudaMemcpyDeviceToHost));
-	//stop timer
-    //HANDLE_ERROR(cudaEventRecord(stop,0));
-    //HANDLE_ERROR(cudaEventSynchronize(stop));
-    //HANDLE_ERROR(cudaEventElapsedTime(&time, start, stop));
-    
-    
-    
-//    for(k=2; k<=*nz-1; k++){
-//    	for(j=2; j<=*ny-1; j++){
-//    		for(i=2; i<=*nx-1; i++){
-//    			VAT3(x,i,j,k) 	= (double)VAT3(fx,i,j,k);
-//    			VAT3(fc,i,j,k)	= (double)VAT3(ffc,i,j,k);
-//    			VAT3(cc,i,j,k) = (double)VAT3(fcc,i,j,k);
-//    			VAT3(oC,i,j,k) = (double)VAT3(foC,i,j,k);
-//    			VAT3(uC,i,j,k) = (double)VAT3(fuC,i,j,k);
-//    			VAT3(oN,i,j,k) = (double)VAT3(foN,i,j,k);
-//    			VAT3(oE,i,j,k) = (double)VAT3(foE,i,j,k);
-//    		}
-//    	}
-//    }
-    
-    
-    //close file
-    //fclose(fd);
-=======
+
 	//create the the corresponding dx,dy, and dz variable used in the VAT3 macro
 	MAT3(fx,  *nx,*ny,*nz);
 	MAT3(ffc, *nx,*ny,*nz);
@@ -411,22 +204,22 @@
 				VAT3(foE,i,j,k) = (float)VAT3(oE,i,j,k);
 			}
 		}
-	}
+	}*/
 	    
 
 	//copy data from host to device
-	HANDLE_ERROR(cudaMemcpy(d_x,  fx,  sizeof(float)*sz, cudaMemcpyHostToDevice));
-	HANDLE_ERROR(cudaMemcpy(d_x2, fx,  sizeof(float)*sz, cudaMemcpyHostToDevice));
-	HANDLE_ERROR(cudaMemcpy(d_cc, fcc, sizeof(float)*sz, cudaMemcpyHostToDevice));
-	HANDLE_ERROR(cudaMemcpy(d_fc, ffc, sizeof(float)*sz, cudaMemcpyHostToDevice));
-	HANDLE_ERROR(cudaMemcpy(d_oC, foC, sizeof(float)*sz, cudaMemcpyHostToDevice));
-	HANDLE_ERROR(cudaMemcpy(d_uC, fuC, sizeof(float)*sz, cudaMemcpyHostToDevice));
-	HANDLE_ERROR(cudaMemcpy(d_oN, foN, sizeof(float)*sz, cudaMemcpyHostToDevice));
-	HANDLE_ERROR(cudaMemcpy(d_oE, foE, sizeof(float)*sz, cudaMemcpyHostToDevice));
+	HANDLE_ERROR(cudaMemcpy(d_x,  x,  sizeof(double)*sz, cudaMemcpyHostToDevice));
+	HANDLE_ERROR(cudaMemcpy(d_x2, x,  sizeof(double)*sz, cudaMemcpyHostToDevice));
+	HANDLE_ERROR(cudaMemcpy(d_cc, cc, sizeof(double)*sz, cudaMemcpyHostToDevice));
+	HANDLE_ERROR(cudaMemcpy(d_fc, fc, sizeof(double)*sz, cudaMemcpyHostToDevice));
+	HANDLE_ERROR(cudaMemcpy(d_oC, oC, sizeof(double)*sz, cudaMemcpyHostToDevice));
+	HANDLE_ERROR(cudaMemcpy(d_uC, uC, sizeof(double)*sz, cudaMemcpyHostToDevice));
+	HANDLE_ERROR(cudaMemcpy(d_oN, oN, sizeof(double)*sz, cudaMemcpyHostToDevice));
+	HANDLE_ERROR(cudaMemcpy(d_oE, oE, sizeof(double)*sz, cudaMemcpyHostToDevice));
 	    
 	for (*iters=1; *iters<=*itmax; (*iters)++) {
 
-		float *temp;
+		double *temp;
 		
 		cuTest<<<blocks, threads>>>(d_x, d_x2, d_fc, d_cc, d_oC, d_uC, d_oE, d_oN, sz, *nx, *ny, *nz);
 		HANDLE_ERROR(cudaGetLastError());
@@ -445,21 +238,20 @@
 		temp = d_x;
 		d_x = d_x2;
 		d_x2 = temp;
->>>>>>> 56d805d2
 
 	}
 	HANDLE_ERROR(cudaThreadSynchronize());
 	
 	//copy data from device to host
-	HANDLE_ERROR(cudaMemcpy(fx,   d_x, sizeof(float)*sz, cudaMemcpyDeviceToHost));
-	HANDLE_ERROR(cudaMemcpy(fcc, d_cc, sizeof(float)*sz, cudaMemcpyDeviceToHost));
-	HANDLE_ERROR(cudaMemcpy(ffc, d_fc, sizeof(float)*sz, cudaMemcpyDeviceToHost));
-	HANDLE_ERROR(cudaMemcpy(foC, d_oC, sizeof(float)*sz, cudaMemcpyDeviceToHost));
-	HANDLE_ERROR(cudaMemcpy(fuC, d_uC, sizeof(float)*sz, cudaMemcpyDeviceToHost));
-	HANDLE_ERROR(cudaMemcpy(foN, d_oN, sizeof(float)*sz, cudaMemcpyDeviceToHost));
-	HANDLE_ERROR(cudaMemcpy(foE, d_oE, sizeof(float)*sz, cudaMemcpyDeviceToHost));
-	
-	for(k=2; k<=*nz-1; k++){
+	HANDLE_ERROR(cudaMemcpy(x,   d_x, sizeof(float)*sz, cudaMemcpyDeviceToHost));
+	HANDLE_ERROR(cudaMemcpy(cc, d_cc, sizeof(float)*sz, cudaMemcpyDeviceToHost));
+	HANDLE_ERROR(cudaMemcpy(fc, d_fc, sizeof(float)*sz, cudaMemcpyDeviceToHost));
+	HANDLE_ERROR(cudaMemcpy(oC, d_oC, sizeof(float)*sz, cudaMemcpyDeviceToHost));
+	HANDLE_ERROR(cudaMemcpy(uC, d_uC, sizeof(float)*sz, cudaMemcpyDeviceToHost));
+	HANDLE_ERROR(cudaMemcpy(oN, d_oN, sizeof(float)*sz, cudaMemcpyDeviceToHost));
+	HANDLE_ERROR(cudaMemcpy(oE, d_oE, sizeof(float)*sz, cudaMemcpyDeviceToHost));
+	
+	/*for(k=2; k<=*nz-1; k++){
 		for(j=2; j<=*ny-1; j++){
 			for(i=2; i<=*nx-1; i++){
 				VAT3(x,i,j,k) 	= (double)VAT3(fx,i,j,k);
@@ -471,7 +263,7 @@
 				VAT3(oE,i,j,k) = (double)VAT3(foE,i,j,k);
 			}
 		}
-	}
+	}*/
 
 	//release cuda memory
 	HANDLE_ERROR(cudaFree(d_x));  HANDLE_ERROR(cudaFree(d_cc)); HANDLE_ERROR(cudaFree(d_fc));
@@ -479,27 +271,15 @@
 	HANDLE_ERROR(cudaFree(d_oN)); HANDLE_ERROR(cudaFree(d_x2)); 
 	
 	//release float arrays
-	free(fx);  free(ffc); free(fcc);
+	/*free(fx);  free(ffc); free(fcc);
 	free(foC); free(fuC); free(foN);
-	free(foE); 
+	free(foE); */
 	
 	//reset the cuda device
 	HANDLE_ERROR(cudaDeviceReset());
 	
 	if (*iresid == 1){
 		Vmresid7_1s(nx, ny, nz, ipc, rpc, oC, cc, fc, oE, oN, uC, x, r);
-//		FILE *fd;
-//		fd = fopen("residual.txt", "a");
-//		for (k=2; k<=*nz-1; k++) {
-//				   for (j=2; j<=*ny-1; j++) {
-//					   for (i=2; i<=*nx-1; i++) {
-//						   fprintf(fd,"(%d): x=%f r=%f\n", (k-1)*(*nx)*(*ny)+(j-1)*(*nx)+(i-1),VAT3(x,i,j,k), VAT3(r,i,j,k));
-//					   }
-//				   }
-//		}
-//		fprintf(fd,"**********************************************\n");
-//		fclose(fd);
-//		exit(-1);
 	}
 
 }
@@ -515,12 +295,6 @@
 
     int i, j, k, ioff;    
     
-<<<<<<< HEAD
-    //release float arrays
-//    free(fx);  free(ffc); free(fcc);
-//    free(foC); free(fuC); free(foN);
-//    free(foE); 
-=======
     //this macro creates variable dx_<arr>, dy_<arr>, and dz_<arr> with values nx, ny, and nz respectively
     MAT3(cc, *nx, *ny, *nz);
     MAT3(fc, *nx, *ny, *nz);
@@ -528,8 +302,6 @@
     MAT3(w1, *nx, *ny, *nz);
     MAT3(w2, *nx, *ny, *nz);
     MAT3( r, *nx, *ny, *nz);
->>>>>>> 56d805d2
-
     MAT3(oE, *nx, *ny, *nz);
     MAT3(oN, *nx, *ny, *nz);
     MAT3(uC, *nx, *ny, *nz);
@@ -581,18 +353,6 @@
  
     if (*iresid == 1){
         Vmresid7_1s(nx, ny, nz, ipc, rpc, oC, cc, fc, oE, oN, uC, x, r);
-//        FILE *fd;
-//        fd = fopen("residual.txt", "a");
-//        for (k=2; k<=*nz-1; k++) {
-//                   for (j=2; j<=*ny-1; j++) {
-//                	   for (i=2; i<=*nx-1; i++) {
-//                		   fprintf(fd,"(%d): x=%f r=%f\n", (k-1)*(*nx)*(*ny)+(j-1)*(*nx)+(i-1),VAT3(x,i,j,k), VAT3(r,i,j,k));
-//                	   }
-//                   }
-//        }
-//        fprintf(fd,"**********************************************\n");
-//        fclose(fd);
-//        exit(-1);
     }
 }
 
