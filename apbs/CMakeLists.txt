
cmake_minimum_required (VERSION 2.8)

################################################################################
# TODO:  Add licensing and authorship information
# TODO:  Test with FEtk build
# TODO:  Handle special mac dependencies
#        (configure.ac:1306)
################################################################################

################################################################################
# Future Enchancements
# --------------------
# [ ] Adding a profiling mode set by a flag
# [ ] Add functionality for creating rpm and deb packages
################################################################################


################################################################################
# Test platforms
# --------------
# [x] Ubuntu x86_64
# [x] Ubuntu i386
# [ ] Redhat 5
# [x] Redhat 6
# [x] Mac OSX
# [ ] Windows 7 x86_64
# [ ] Windows 7 i386
# [x] Windows 7 with Cygwin
# [ ] Windows 7 with Mingw
################################################################################



################################################################################
# Set up basic project stuff                                                   #
################################################################################

include(CheckIncludeFiles)
include(CheckFunctionExists)
include(ExternalProject)

set(APBS_VERSION "1.4.1")
set(PACKAGE_STRING ${APBS_VERSION})
set(CMAKE_BUILD_TYPE "RELWITHDEBINFO")

project(apbs)

OPTION (BUILD_SHARED_LIBS "Build shared libraries." OFF)

################################################################################
# Set project paths                                                            #
################################################################################

message(STATUS "Setting project paths")

set(CMAKE_CXX_FLAGS "${CMAKE_CXX_FLAGS} -Wall -fpermissive")

set(APBS_ROOT ${PROJECT_SOURCE_DIR})
set(APBS_BUILD ${PROJECT_BINARY_DIR})
set(EXECUTABLE_OUTPUT_PATH ${APBS_BUILD}/bin)
set(LIBRARY_OUTPUT_PATH ${APBS_BUILD}/lib)
set(TOOLS_PATH ${APBS_BUILD}/tools)
set(APBS_BINARY ${EXECUTABLE_OUTPUT_PATH}/apbs)

set(LIBRARY_INSTALL_PATH lib)
set(HEADER_INSTALL_PATH include/apbs)
set(EXECUTABLE_INSTALL_PATH bin)
set(SHARE_INSTALL_PATH share/apbs)

set(APBS_LIBS)
set(APBS_LIB_DIRS)

find_file(CONTRIB_PATH "contrib" PATHS "${APBS_ROOT}"
    DOC "The path to contributed modules for apbs"
    )
find_file(EXTERNALS_PATH "externals" PATHS "${APBS_ROOT}"
	DOC "The path to the external git submodules"
	)

set(SYS_LIBPATHS /usr/lib64)
#list(APPEND SYS_LIBPATHS /usr/lib64)

################################################################################
# Debian/Ubuntu hack for                                                       #
# https://github.com/Electrostatics/apbs-pdb2pqr/issues/364                    #
################################################################################
if(EXISTS "/etc/debian_version" AND
	"${CMAKE_CXX_COMPILER_ID}" STREQUAL "GNU")
  set(CMAKE_EXE_LINKER_FLAGS "${CMAKE_EXE_LINKER_FLAGS} -Wl,--no-as-needed")
endif()


################################################################################
# Set up temporary files and directories                                       #
################################################################################

file(MAKE_DIRECTORY ${EXECUTABLE_OUTPUT_PATH}/temp)



################################################################################
# Set the lookup paths for external library dependencies                       #
################################################################################

message(STATUS "Setting lookup paths for headers and libraries")

set(CMAKE_INCLUDE_PATH "${CMAKE_INCLUDE_PATH}")
list(APPEND CMAKE_INCLUDE_PATH /usr/include)
list(APPEND CMAKE_INCLUDE_PATH /usr/local/include)

if(ENABLE_GEOFLOW)
  list(APPEND APBS_LIBS "apbs_geoflow")
endif()


################################################################################
# Enable ansi pedantic compiling                                               #
################################################################################

option(ENABLE_PEDANTIC "Enable the pedantic ansi compilation" OFF)

if(ENABLE_PEDANTIC)
    ADD_DEFINITIONS("-Wall -pedantic -ansi")
    message(STATUS "Pedantic compilation enabled")
endif()



################################################################################
# Determine Machine Epsilon values                                             #
################################################################################

OPTION(CHECK_EPSILON "Compute machine epsilon values" YES)
if(CHECK_EPSILON)
    message(STATUS "Computing machine epsilon values")
    try_run(
        FLOAT_EPSILON_COMPILED
        FLOAT_EPSILON_COMPUTED
        ${EXECUTABLE_OUTPUT_PATH}/temp
        ${APBS_ROOT}/src/.config/float_epsilon.c
        RUN_OUTPUT_VARIABLE FLOAT_EPSILON_OUTPUT
    )

    if(FLOAT_EPSILON_COMPUTED)
        message(STATUS "Floating point epsilon is ${FLOAT_EPSILON_OUTPUT}")
        set(FLOAT_EPSILON ${FLOAT_EPSILON_OUTPUT})
    else()
        message(FATAL_ERROR "Couldn't compute floating point machine epsilon")
    endif()

    try_run(
        DOUBLE_EPSILON_COMPILED
        DOUBLE_EPSILON_COMPUTED
        ${EXECUTABLE_OUTPUT_PATH}/temp
        ${APBS_ROOT}/src/.config/double_epsilon.c
        RUN_OUTPUT_VARIABLE DOUBLE_EPSILON_OUTPUT
    )

    if(DOUBLE_EPSILON_COMPUTED)
        message(STATUS "Double precision epsilon is ${DOUBLE_EPSILON_OUTPUT}")
        set(DOUBLE_EPSILON ${DOUBLE_EPSILON_OUTPUT})
    else()
        message(FATAL_ERROR "Couldn't compute double precision machine epsilon")
    endif()
else()
        set(FLOAT_EPSILON "1.19209290e-7")
        set(DOUBLE_EPSILON "2.2204460492503131e-16")
endif()


################################################################################
# Check for a few required functions                                           #
################################################################################

CHECK_FUNCTION_EXISTS(time HAVE_TIME_FUNC)

if(NOT HAVE_TIME_FUNC)
    message(FATAL_ERROR "Required time function not found")
endif()



CHECK_FUNCTION_EXISTS(rand HAVE_RAND_FUNC)

if(NOT HAVE_RAND_FUNC)
    message(FATAL_ERROR "Required rand function not found")
endif()



CHECK_FUNCTION_EXISTS(srand HAVE_SRAND_FUNC)

if(NOT HAVE_SRAND_FUNC)
    message(FATAL_ERROR "Required srand function not found")
endif()

option(ENABLE_BEM "Boundary element method using TABIPB" OFF)
if(ENABLE_BEM)
    add_definitions(-DENABLE_BEM)
    set(TABI tabipb)
    set(TABI_PATH ${CONTRIB_PATH}/tabipb)
    ExternalProject_add(
        ${TABI}
        URL file://${TABI_PATH}
        CMAKE_ARGS -DCMAKE_INSTALL_PREFIX:PATH=${APBS_BUILD}
            -DBUILD_SHARED_LIBS=${BUILD_SHARED_LIBS}
    )

    if(BUILD_SHARED_LIBS)
        set(TABI_LIBRARY_BASENAME ${CMAKE_SHARED_LIBRARY_PREFIX}${TABI}${CMAKE_SHARED_LIBRARY_SUFFIX})
    else()
        set(TABI_LIBRARY_BASENAME ${CMAKE_STATIC_LIBRARY_PREFIX}${TABI}${CMAKE_STATIC_LIBRARY_SUFFIX})
    endif()

    install(
        FILES ${LIBRARY_OUTPUT_PATH}/${TABI_LIBRARY_BASENAME}
        DESTINATION ${LIBRARY_INSTALL_PATH}
    )
    install(
        DIRECTORY ${LIBRARY_OUTPUT_PATH}
        DESTINATION ${CMAKE_INSTALL_PREFIX}
        FILES_MATCHING PATTERN "*.mod"
    )
    set(TABI_LIBRARY ${LIBRARY_OUTPUT_PATH}/${TABI_LIBRARY_BASENAME})

    set(LIBGFORTRAN_NAME ${CMAKE_SHARED_LIBRARY_PREFIX}gfortran${CMAKE_SHARED_LIBRARY_SUFFIX})
    execute_process(COMMAND gfortran --print-file-name ${LIBGFORTRAN_NAME} 
                    OUTPUT_VARIABLE LIBGFORTRANPATH
                    RESULT_VARIABLE HAVE_GFORTRAN
    )
    if(HAVE_GFORTRAN GREATER 0)
        message(FATAL_ERROR gfortran is currently required for using BEM/TABIPB in APBS)
    endif()
    get_filename_component(LIBGFORTRANPATH ${LIBGFORTRANPATH} PATH)
    find_path(LIBGFORTRAN_PATH ${LIBGFORTRAN_NAME} PATH ${LIBGFORTRANPATH})
    list(APPEND APBS_LIB_DIRS ${LIBRARY_OUTPUT_PATH} ${LIBGFORTRAN_PATH})
    list(APPEND APBS_LIBS "gfortran tabipb stdc++" )
endif() # ENABLE_BEM

################################################################################
# Deal with MALOC                                                              #
# Note that we depend exclusively on the MALOC that is in our external FETK    #
# repository.  Also note, that in order for this to work on Windows, we've had #
# to add CMake support to MALOC, and that FETK has no such support, in general.#
################################################################################
if(NOT ENABLE_FETK)
	# We'll use autotools to build MALOC if FETK is enabled.
	set(MALOC_ROOT ${EXTERNALS_PATH}/fetk/maloc)
	add_subdirectory(${MALOC_ROOT})
	include_directories(${MALOC_ROOT}/src/base ${MALOC_ROOT}/src/vsys
		${MALOC_ROOT}/src/vsh ${MALOC_ROOT}/src/psh)
	list(APPEND APBS_LIB_DIRS ${EXTERNALS_PATH}/fetk/maloc/lib)
	list(APPEND APBS_LIBS maloc)
endif()

##############################################################################
##
# Find some libraries                                                          #
################################################################################

if(NOT WIN32)
    find_library(MATH_LIBRARY "m")
    list(APPEND APBS_LIBS m)
endif()


################################################################################
# Handle conditional building with MPI Support                                 #
# There may be a better way, but for now this comes before FETK because FETK   #
# depends on having the libraries located.    	    	   		       #
################################################################################

option(ENABLE_MPI "Enable MPI parallelism" OFF)

if(ENABLE_MPI)
    if(NOT ENABLE_DEBUG)
        message(STATUS "Checking for MPI")
        find_package(MPI)
        if(MPI_FOUND)
            message(STATUS "MPI support enabled")
	    set(HAVE_MPI_H 1)
            include_directories(${MPI_C_INCLUDE_PATH})
            list(APPEND APBS_LIBS ${MPI_C_LIBRARIES})
        else()
            message(WARNING "MPI was not found; disabling")
        endif()
    else()
        message(WARNING "MPI may not be enabled in debugging mode")
    endif()
endif()


################################################################################
# Handle the finite element solver dependencies                                #
################################################################################

option(ENABLE_FETK "Enable the finite element solver" OFF)

if(ENABLE_FETK)
<<<<<<< HEAD
	if(WIN32)
		message(FATAL_ERROR "FETK will not built on Windows because it uses autotools!")
	else()
		message(STATUS "Building FETK components.")
		set(CONFIG_OPTS --prefix=<INSTALL_DIR>)
				
		set(MPI_ENV "")
		if(HAVE_MPI_H)
		    list(APPEND CONFIG_OPTS --enable-mpi)

		    # MALOC just cares about libmpi
		    foreach(LIB_PATH ${MPI_C_LIBRARIES})
		        get_filename_component(LIB ${LIB_PATH} NAME_WE)
		        if(LIB STREQUAL "libmpi")
		            get_filename_component(MPI_LIB_DIR ${LIB_PATH} DIRECTORY)
		    	 endif()
		    endforeach()

		    set(MPI_ENV "FETK_MPI_INCLUDE=${MPI_C_INCLUDE_PATH}" "FETK_MPI_LIBRARY=${MPI_LIB_DIR}")
		endif()
		    
		ExternalProject_Add(fetk-maloc
			PREFIX fetk
			SOURCE_DIR ${EXTERNALS_PATH}/fetk/maloc/src
			CONFIGURE_COMMAND ${MPI_ENV} ${EXTERNALS_PATH}/fetk/maloc/configure ${CONFIG_OPTS}
			BUILD_COMMAND ${MAKE})

		ExternalProject_Add(fetk-punc
			PREFIX fetk
			DEPENDS fetk-maloc
			SOURCE_DIR ${EXTERNALS_PATH}/fetk/punc/src
			CONFIGURE_COMMAND ${MPI_ENV} FETK_INCLUDE=<INSTALL_DIR>/include FETK_LIBRARY=<INSTALL_DIR>/lib ${EXTERNALS_PATH}/fetk/punc/configure ${CONFIG_OPTS}
			BUILD_COMMAND ${MAKE})

		ExternalProject_Add(fetk-gamer
			PREFIX fetk
			DEPENDS fetk-maloc
			SOURCE_DIR ${EXTERNALS_PATH}/fetk/gamer/src
			CONFIGURE_COMMAND ${MPI_ENV} FETK_INCLUDE=<INSTALL_DIR>/include FETK_LIBRARY=<INSTALL_DIR>/lib ${EXTERNALS_PATH}/fetk/gamer/configure ${CONFIG_OPTS}
			BUILD_COMMAND ${MAKE})

		ExternalProject_Add(fetk-mc
			PREFIX fetk
			DEPENDS fetk-maloc fetk-punc
			SOURCE_DIR ${EXTERNALS_PATH}/fetk/mc/src
			CONFIGURE_COMMAND ${MPI_ENV} FETK_INCLUDE=<INSTALL_DIR>/include FETK_LIBRARY=<INSTALL_DIR>/lib ${EXTERNALS_PATH}/fetk/mc/configure ${CONFIG_OPTS}
			BUILD_COMMAND ${MAKE})

		set(FETK_ENABLED 1)
	
		ExternalProject_Get_Property(fetk-maloc install_dir)
		include_directories(${install_dir}/include)

	    list(APPEND APBS_LIBS "stdc++")
	    list(APPEND APBS_LIB_DIRS "${install_dir}/lib")
	    list(APPEND APBS_LIBS maloc amd punc mc gamer superlu umfpack
	blas vf2c tetgen triangle readline termcap)
	
	    SET(HAVE_MC_H 1)
		SET(HAVE_PUNC_H 1)
		SET(HAVE_BIOM_H 1)
	endif()
=======
    message(STATUS "Checking for fetk components")
    set(FETK_ENABLED 1)

    list(APPEND APBS_LIBS "-lstdc++")
    list(APPEND APBS_LIBS "-L${FETK_PATH}/lib")
    list(APPEND APBS_LIBS -lamd -lpunc -lmc -lgamer -lsuperlu -lumfpack
-lblas -lvf2c -ltetgen -ltriangle -lg2c -lreadline )
    
    SET(HAVE_MC_H YES)
>>>>>>> 82e146ed
endif()


################################################################################
# Handle conditional fast mode                                                 #
################################################################################

option(ENABLE_FAST "Enable fast mode" OFF)

if(ENABLE_FAST)
    set(APBS_FAST 1)
    message(STATUS "Fast mode enabled")
endif()



################################################################################
# Handle conditional TINKER support                                            #
################################################################################

option(ENABLE_TINKER "Enable TINKER support" OFF)

if(ENABLE_TINKER)
    set(WITH_TINKER 1)
    message(STATUS "Tinker enabled")
endif()



################################################################################
# Handle conditional availability of macro embedding                           #
################################################################################

try_compile(
    HAVE_EMBED
    ${APBS_BUILD}/build
    ${APBS_ROOT}/src/.config/embed_test.c
)

# TODO: Determine if the EMBED macro is even used



################################################################################
# Handle conditional debug building                                            #
################################################################################

option(ENABLE_DEBUG "Enable debugging mode" OFF)

if(ENABLE_DEBUG)
    set(CMAKE_BUILD_TYPE Debug)
    set(DEBUG 1)
    message(STATUS "Debugging compilation enabled")
endif()



################################################################################
# Enable inline functions conditionally dependant on debug mode                #
################################################################################


option(ENABLE_INLINE "Enable inline functions" ON)

if(ENABLE_INLINE)
    set(APBS_NOINLINE 1)
    message(STATUS "Inline functions enabled")
endif()



################################################################################
# Handle conditional building with quiet mode                                  #
################################################################################

option(ENABLE_QUIET "Enable quiet mode" OFF)

if(ENABLE_QUIET)
    set(VAPBSQUIET 1)
    message(STATUS "Quiet mode enabled")
endif()



################################################################################
# Handle conditional building with verbose debugging information printouts     #
################################################################################

option(ENABLE_VERBOSE_DEBUG "Enable verbose debugging mode" OFF)

if(ENABLE_VERBOSE_DEBUG)
    set(VERBOSE_DEBUG 1)
    message(STATUS "Verbose debugging mode enabled")
endif()



################################################################################
# Configure Python                                                             #
# Buidling the Python goodness happens in the tool/python directory.           #
################################################################################

option(ENABLE_PYTHON "Enable python support" OFF)

If(ENABLE_PYTHON AND UNIX AND NOT APPLE AND NOT BUILD_SHARED_LIBS)
    message(FATAL_ERROR "In order to build the APBS Python shared library, BUILD_SHARED_LIBS must be enabled.")
endif()


################################################################################
# Handle conditional building with OpenMP                                      #
################################################################################

option(ENABLE_OPENMP "Enable OpenMP parallelism" OFF)

if(ENABLE_OPENMP)
    if(NOT ENABLE_DEBUG)
        message(STATUS "Checking for OpenMP")
        find_package(OpenMP)
        if(OPENMP_FOUND)
            message(STATUS "OpenMP support enabled")
            add_definitions("${OpenMP_C_FLAGS}")
            list(APPEND APBS_LIBS ${OpenMP_C_FLAGS})
        else()
            message(WARNING "OpenMP was not found.  OpenMP support disabled")
        endif()
    else()
        message(WARNING "OpenMP may not be enabled in debugging mode")
    endif()
endif()



################################################################################
# Handle library checks for embedded unix environments in windows              #
################################################################################

if(MINGW)
    message(STATUS "Checking for wsock32 in MinGW environment")
    find_library(
        MINGW_WSOCK32
        NAMES wsock32
        PATHS ${SYS_LIBPATHS}
        DOC   "The wsock32 library"
        )

    if(MINGW_WSOCK32)
        message(STATUS "The wsock32 library was found: ${MINGW_HAS_WSOCK32}")
    else()
        message(FATAL_ERROR "The wsock32 library was not fond")
    endif()
endif()



if(CYGWIN)
    message(STATUS "Checking for wsock32 in Cygwin environment")
    find_library(
        CYGWIN_WSOCK32
        NAMES wsock32
        PATHS ${SYS_LIBPATHS}
        DOC   "The wsock32 library"
        )

    if(CYGWIN_WSOCK32)
        message(STATUS "The wsock32 library was found: ${CYGWIN_WSOCK32}")
        list(APPEND APBS_LIBS ${CYGWIN_WSOCK32})
    else()
        message(FATAL_ERROR "The wsock32 library was not fond")
    endif()

    set(HAVE_CYGWIN 1)
endif()

if(NOT CYGWIN AND NOT MINGW AND WIN32)
    list(APPEND APBS_LIBS wsock32)
    ADD_DEFINITIONS("/D _CRT_SECURE_NO_WARNINGS")
endif()



################################################################################
# Build APBS sources                                                           #
################################################################################

link_directories(${APBS_LIB_DIRS})
include_directories(${APBS_ROOT}/src ${APBS_BUILD}/src ${APBS_ROOT}/include)
add_subdirectory(src)



################################################################################
# Build APBS documentation                                                     #
################################################################################

option(BUILD_DOC "Build/Rebuild documentation using doxygen" ON)

if(BUILD_DOC)
    message(STATUS "Building documentation enabled")
    add_subdirectory(doc)
endif()



################################################################################
# Handle conditional building with verbose debugging information printouts     #
################################################################################

option(BUILD_TOOLS "Build supplemental tools" ON)

if(BUILD_TOOLS)
    message(STATUS "Supplemental tools enabled")
    add_subdirectory(tools)
endif()



################################################################################
# Set up additional directories to install                                     #
################################################################################

install(
    DIRECTORY ${APBS_ROOT}/doc
    DESTINATION ${SHARE_INSTALL_PATH}
    PATTERN "programmer" EXCLUDE
    PATTERN "CMakeLists.txt" EXCLUDE
)

if(BUILD_DOC)
    install(
        DIRECTORY ${APBS_BUILD}/doc/programmer
        DESTINATION ${SHARE_INSTALL_PATH}/doc
        PATTERN "Doxyfile" EXCLUDE
        PATTERN "latex" EXCLUDE
        PATTERN "mainpage.h" EXCLUDE
    )
endif()

install(
    DIRECTORY ${APBS_ROOT}/examples
    DESTINATION ${SHARE_INSTALL_PATH}
)

install(
    DIRECTORY ${APBS_ROOT}/tests
    DESTINATION ${SHARE_INSTALL_PATH}
    FILES_MATCHING
        PATTERN "*.py"
        PATTERN "README"
)

install(
    DIRECTORY ${APBS_ROOT}/tools
    DESTINATION ${SHARE_INSTALL_PATH}
    PATTERN "CMakeLists.txt" EXCLUDE
)

if(NOT "${APBS_ROOT}" STREQUAL "${APBS_BUILD}")
    install(
        DIRECTORY ${APBS_BUILD}/tools/bin
        DESTINATION ${SHARE_INSTALL_PATH}/tools
    )
endif()

################################################################################
# Optionally build iAPBS interface                                             #
################################################################################

option(ENABLE_iAPBS "Enable iAPBS" OFF)

if(ENABLE_iAPBS)
    message(STATUS "Building of iAPBS interface enabled")
    add_subdirectory(contrib/iapbs/src)
    list(APPEND APBS_LIBS ${iAPBS_LIBRARY})
endif()


################################################################################
# Clean up temporary files and directories                                     #
################################################################################

file(REMOVE_RECURSE ${EXECUTABLE_OUTPUT_PATH}/temp)


################################################################################
# Optionally download and build PB-AM                                          #
################################################################################

# Won't build on Windows
if(NOT WIN32)
    option(BUILD_PBAM "Download and build PB-AM (Only tested on Linux)" OFF)

    if(BUILD_PBAM)
        ExternalProject_Add(
            pb_am
            URL "https://github.com/Electrostatics/PB-AM/archive/master.tar.gz"
            CMAKE_ARGS -DCMAKE_INSTALL_PREFIX:PATH=${APBS_ROOT}
                    -DCMAKE_C_COMPILER=${CMAKE_C_COMPILER}
                    -DCMAKE_CXX_COMPILER=${CMAKE_CXX_COMPILER}
        )
        install(PROGRAMS ${EXECUTABLE_OUTPUT_PATH}/mpe
                DESTINATION ${EXECUTABLE_INSTALL_PATH})
    endif()
endif()

################################################################################
# Optionally build geoflow (git submodule)
################################################################################

option(ENABLE_GEOFLOW "geoflow method" OFF)
if(ENABLE_GEOFLOW)
    MESSAGE( "Building GEOFLOW" )
    add_definitions(-DENABLE_GEOFLOW)
	include_directories(${EXTERNALS_PATH}/geoflow_c/src/)
endif()
<|MERGE_RESOLUTION|>--- conflicted
+++ resolved
@@ -298,7 +298,7 @@
 option(ENABLE_FETK "Enable the finite element solver" OFF)
 
 if(ENABLE_FETK)
-<<<<<<< HEAD
+
 	if(WIN32)
 		message(FATAL_ERROR "FETK will not built on Windows because it uses autotools!")
 	else()
@@ -361,17 +361,6 @@
 		SET(HAVE_PUNC_H 1)
 		SET(HAVE_BIOM_H 1)
 	endif()
-=======
-    message(STATUS "Checking for fetk components")
-    set(FETK_ENABLED 1)
-
-    list(APPEND APBS_LIBS "-lstdc++")
-    list(APPEND APBS_LIBS "-L${FETK_PATH}/lib")
-    list(APPEND APBS_LIBS -lamd -lpunc -lmc -lgamer -lsuperlu -lumfpack
--lblas -lvf2c -ltetgen -ltriangle -lg2c -lreadline )
-    
-    SET(HAVE_MC_H YES)
->>>>>>> 82e146ed
 endif()
 
 
